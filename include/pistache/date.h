#ifndef DATE_H
#define DATE_H

// The MIT License (MIT)
//
// Copyright (c) 2015, 2016, 2017 Howard Hinnant
// Copyright (c) 2016 Adrian Colomitchi
// Copyright (c) 2017 Florian Dang
// Copyright (c) 2017 Paul Thompson
//
// Permission is hereby granted, free of charge, to any person obtaining a copy
// of this software and associated documentation files (the "Software"), to deal
// in the Software without restriction, including without limitation the rights
// to use, copy, modify, merge, publish, distribute, sublicense, and/or sell
// copies of the Software, and to permit persons to whom the Software is
// furnished to do so, subject to the following conditions:
//
// The above copyright notice and this permission notice shall be included in all
// copies or substantial portions of the Software.
//
// THE SOFTWARE IS PROVIDED "AS IS", WITHOUT WARRANTY OF ANY KIND, EXPRESS OR
// IMPLIED, INCLUDING BUT NOT LIMITED TO THE WARRANTIES OF MERCHANTABILITY,
// FITNESS FOR A PARTICULAR PURPOSE AND NONINFRINGEMENT. IN NO EVENT SHALL THE
// AUTHORS OR COPYRIGHT HOLDERS BE LIABLE FOR ANY CLAIM, DAMAGES OR OTHER
// LIABILITY, WHETHER IN AN ACTION OF CONTRACT, TORT OR OTHERWISE, ARISING FROM,
// OUT OF OR IN CONNECTION WITH THE SOFTWARE OR THE USE OR OTHER DEALINGS IN THE
// SOFTWARE.
//
// Our apologies.  When the previous paragraph was written, lowercase had not yet
// been invented (that would involve another several millennia of evolution).
// We did not mean to shout.

#include <algorithm>
#include <cctype>
#include <chrono>
#if !(__cplusplus >= 201402)
#  include <cmath>
#endif
#include <cstddef>
#include <cstdint>
#include <cstdlib>
#include <ctime>
#include <ios>
#include <istream>
#include <iterator>
#include <limits>
#include <locale>
#include <ostream>
#include <ratio>
#include <sstream>
#include <stdexcept>
#include <string>
#include <utility>
#include <type_traits>
#include <memory>

#ifdef __GNUC__
# pragma GCC diagnostic push
# pragma GCC diagnostic ignored "-Wpedantic"
# if __GNUC__ < 5
   // GCC 4.9 Bug 61489 Wrong warning with -Wmissing-field-initializers
#  pragma GCC diagnostic ignored "-Wmissing-field-initializers"
# endif
#endif

namespace date
{

//---------------+
// Configuration |
//---------------+

#ifndef ONLY_C_LOCALE
#  define ONLY_C_LOCALE 0
#endif

#if defined(_MSC_VER) && (!defined(__clang__) || (_MSC_VER < 1910))
// MSVC
#  if _MSC_VER < 1910
//   before VS2017
#    define CONSTDATA const
#    define CONSTCD11
#    define CONSTCD14
#    define NOEXCEPT _NOEXCEPT
#  else
//   VS2017 and later
#    define CONSTDATA constexpr const
#    define CONSTCD11 constexpr
#    define CONSTCD14 constexpr
#    define NOEXCEPT noexcept
#  endif

#elif defined(__SUNPRO_CC) && __SUNPRO_CC <= 0x5150
// Oracle Developer Studio 12.6 and earlier
#  define CONSTDATA constexpr const
#  define CONSTCD11 constexpr
#  define CONSTCD14
#  define NOEXCEPT noexcept

#elif __cplusplus >= 201402
// C++14
#  define CONSTDATA constexpr const
#  define CONSTCD11 constexpr
#  define CONSTCD14 constexpr
#  define NOEXCEPT noexcept
#else
// C++11
#  define CONSTDATA constexpr const
#  define CONSTCD11 constexpr
#  define CONSTCD14
#  define NOEXCEPT noexcept
#endif

#ifndef HAS_VOID_T
#  if __cplusplus >= 201703
#    define HAS_VOID_T 1
#  else
#    define HAS_VOID_T 0
#  endif
#endif  // HAS_VOID_T

// Protect from Oracle sun macro
#ifdef sun
#  undef sun
#endif

//-----------+
// Interface |
//-----------+

// durations

using days = std::chrono::duration
    <int, std::ratio_multiply<std::ratio<24>, std::chrono::hours::period>>;

using weeks = std::chrono::duration
    <int, std::ratio_multiply<std::ratio<7>, days::period>>;

using years = std::chrono::duration
    <int, std::ratio_multiply<std::ratio<146097, 400>, days::period>>;

using months = std::chrono::duration
    <int, std::ratio_divide<years::period, std::ratio<12>>>;

// time_point

template <class Duration>
    using sys_time = std::chrono::time_point<std::chrono::system_clock, Duration>;

using sys_days    = sys_time<days>;
using sys_seconds = sys_time<std::chrono::seconds>;

struct local_t {};

template <class Duration>
    using local_time = std::chrono::time_point<local_t, Duration>;

using local_seconds = local_time<std::chrono::seconds>;
using local_days    = local_time<days>;

// types

struct last_spec
{
    explicit last_spec() = default;
};

class day;
class month;
class year;

class weekday;
class weekday_indexed;
class weekday_last;

class month_day;
class month_day_last;
class month_weekday;
class month_weekday_last;

class year_month;

class year_month_day;
class year_month_day_last;
class year_month_weekday;
class year_month_weekday_last;

// date composition operators

CONSTCD11 year_month operator/(const year& y, const month& m) NOEXCEPT;
CONSTCD11 year_month operator/(const year& y, int          m) NOEXCEPT;

CONSTCD11 month_day operator/(const day& d, const month& m) NOEXCEPT;
CONSTCD11 month_day operator/(const day& d, int          m) NOEXCEPT;
CONSTCD11 month_day operator/(const month& m, const day& d) NOEXCEPT;
CONSTCD11 month_day operator/(const month& m, int        d) NOEXCEPT;
CONSTCD11 month_day operator/(int          m, const day& d) NOEXCEPT;

CONSTCD11 month_day_last operator/(const month& m, last_spec) NOEXCEPT;
CONSTCD11 month_day_last operator/(int          m, last_spec) NOEXCEPT;
CONSTCD11 month_day_last operator/(last_spec, const month& m) NOEXCEPT;
CONSTCD11 month_day_last operator/(last_spec, int          m) NOEXCEPT;

CONSTCD11 month_weekday operator/(const month& m, const weekday_indexed& wdi) NOEXCEPT;
CONSTCD11 month_weekday operator/(int          m, const weekday_indexed& wdi) NOEXCEPT;
CONSTCD11 month_weekday operator/(const weekday_indexed& wdi, const month& m) NOEXCEPT;
CONSTCD11 month_weekday operator/(const weekday_indexed& wdi, int          m) NOEXCEPT;

CONSTCD11 month_weekday_last operator/(const month& m, const weekday_last& wdl) NOEXCEPT;
CONSTCD11 month_weekday_last operator/(int          m, const weekday_last& wdl) NOEXCEPT;
CONSTCD11 month_weekday_last operator/(const weekday_last& wdl, const month& m) NOEXCEPT;
CONSTCD11 month_weekday_last operator/(const weekday_last& wdl, int          m) NOEXCEPT;

CONSTCD11 year_month_day operator/(const year_month& ym, const day& d) NOEXCEPT;
CONSTCD11 year_month_day operator/(const year_month& ym, int        d) NOEXCEPT;
CONSTCD11 year_month_day operator/(const year& y, const month_day& md) NOEXCEPT;
CONSTCD11 year_month_day operator/(int         y, const month_day& md) NOEXCEPT;
CONSTCD11 year_month_day operator/(const month_day& md, const year& y) NOEXCEPT;
CONSTCD11 year_month_day operator/(const month_day& md, int         y) NOEXCEPT;

CONSTCD11
    year_month_day_last operator/(const year_month& ym,   last_spec) NOEXCEPT;
CONSTCD11
    year_month_day_last operator/(const year& y, const month_day_last& mdl) NOEXCEPT;
CONSTCD11
    year_month_day_last operator/(int         y, const month_day_last& mdl) NOEXCEPT;
CONSTCD11
    year_month_day_last operator/(const month_day_last& mdl, const year& y) NOEXCEPT;
CONSTCD11
    year_month_day_last operator/(const month_day_last& mdl, int         y) NOEXCEPT;

CONSTCD11
year_month_weekday
operator/(const year_month& ym, const weekday_indexed& wdi) NOEXCEPT;

CONSTCD11
year_month_weekday
operator/(const year&        y, const month_weekday&   mwd) NOEXCEPT;

CONSTCD11
year_month_weekday
operator/(int                y, const month_weekday&   mwd) NOEXCEPT;

CONSTCD11
year_month_weekday
operator/(const month_weekday& mwd, const year&          y) NOEXCEPT;

CONSTCD11
year_month_weekday
operator/(const month_weekday& mwd, int                  y) NOEXCEPT;

CONSTCD11
year_month_weekday_last
operator/(const year_month& ym, const weekday_last& wdl) NOEXCEPT;

CONSTCD11
year_month_weekday_last
operator/(const year& y, const month_weekday_last& mwdl) NOEXCEPT;

CONSTCD11
year_month_weekday_last
operator/(int         y, const month_weekday_last& mwdl) NOEXCEPT;

CONSTCD11
year_month_weekday_last
operator/(const month_weekday_last& mwdl, const year& y) NOEXCEPT;

CONSTCD11
year_month_weekday_last
operator/(const month_weekday_last& mwdl, int         y) NOEXCEPT;

// Detailed interface

// day

class day
{
    unsigned char d_;

public:
    day() = default;
    explicit CONSTCD11 day(unsigned d) NOEXCEPT;

    CONSTCD14 day& operator++()    NOEXCEPT;
    CONSTCD14 day  operator++(int) NOEXCEPT;
    CONSTCD14 day& operator--()    NOEXCEPT;
    CONSTCD14 day  operator--(int) NOEXCEPT;

    CONSTCD14 day& operator+=(const days& d) NOEXCEPT;
    CONSTCD14 day& operator-=(const days& d) NOEXCEPT;

    CONSTCD11 explicit operator unsigned() const NOEXCEPT;
    CONSTCD11 bool ok() const NOEXCEPT;
};

CONSTCD11 bool operator==(const day& x, const day& y) NOEXCEPT;
CONSTCD11 bool operator!=(const day& x, const day& y) NOEXCEPT;
CONSTCD11 bool operator< (const day& x, const day& y) NOEXCEPT;
CONSTCD11 bool operator> (const day& x, const day& y) NOEXCEPT;
CONSTCD11 bool operator<=(const day& x, const day& y) NOEXCEPT;
CONSTCD11 bool operator>=(const day& x, const day& y) NOEXCEPT;

CONSTCD11 day  operator+(const day&  x, const days& y) NOEXCEPT;
CONSTCD11 day  operator+(const days& x, const day&  y) NOEXCEPT;
CONSTCD11 day  operator-(const day&  x, const days& y) NOEXCEPT;
CONSTCD11 days operator-(const day&  x, const day&  y) NOEXCEPT;

template<class CharT, class Traits>
std::basic_ostream<CharT, Traits>&
operator<<(std::basic_ostream<CharT, Traits>& os, const day& d);

// month

class month
{
    unsigned char m_;

public:
    month() = default;
    explicit CONSTCD11 month(unsigned m) NOEXCEPT;

    CONSTCD14 month& operator++()    NOEXCEPT;
    CONSTCD14 month  operator++(int) NOEXCEPT;
    CONSTCD14 month& operator--()    NOEXCEPT;
    CONSTCD14 month  operator--(int) NOEXCEPT;

    CONSTCD14 month& operator+=(const months& m) NOEXCEPT;
    CONSTCD14 month& operator-=(const months& m) NOEXCEPT;

    CONSTCD11 explicit operator unsigned() const NOEXCEPT;
    CONSTCD11 bool ok() const NOEXCEPT;
};

CONSTCD11 bool operator==(const month& x, const month& y) NOEXCEPT;
CONSTCD11 bool operator!=(const month& x, const month& y) NOEXCEPT;
CONSTCD11 bool operator< (const month& x, const month& y) NOEXCEPT;
CONSTCD11 bool operator> (const month& x, const month& y) NOEXCEPT;
CONSTCD11 bool operator<=(const month& x, const month& y) NOEXCEPT;
CONSTCD11 bool operator>=(const month& x, const month& y) NOEXCEPT;

CONSTCD14 month  operator+(const month&  x, const months& y) NOEXCEPT;
CONSTCD14 month  operator+(const months& x,  const month& y) NOEXCEPT;
CONSTCD14 month  operator-(const month&  x, const months& y) NOEXCEPT;
CONSTCD14 months operator-(const month&  x,  const month& y) NOEXCEPT;

template<class CharT, class Traits>
std::basic_ostream<CharT, Traits>&
operator<<(std::basic_ostream<CharT, Traits>& os, const month& m);

// year

class year
{
    short y_;

public:
    year() = default;
    explicit CONSTCD11 year(int y) NOEXCEPT;

    CONSTCD14 year& operator++()    NOEXCEPT;
    CONSTCD14 year  operator++(int) NOEXCEPT;
    CONSTCD14 year& operator--()    NOEXCEPT;
    CONSTCD14 year  operator--(int) NOEXCEPT;

    CONSTCD14 year& operator+=(const years& y) NOEXCEPT;
    CONSTCD14 year& operator-=(const years& y) NOEXCEPT;

    CONSTCD11 year operator-() const NOEXCEPT;
    CONSTCD11 year operator+() const NOEXCEPT;

    CONSTCD11 bool is_leap() const NOEXCEPT;

    CONSTCD11 explicit operator int() const NOEXCEPT;
    CONSTCD11 bool ok() const NOEXCEPT;

    static CONSTCD11 year min() NOEXCEPT;
    static CONSTCD11 year max() NOEXCEPT;
};

CONSTCD11 bool operator==(const year& x, const year& y) NOEXCEPT;
CONSTCD11 bool operator!=(const year& x, const year& y) NOEXCEPT;
CONSTCD11 bool operator< (const year& x, const year& y) NOEXCEPT;
CONSTCD11 bool operator> (const year& x, const year& y) NOEXCEPT;
CONSTCD11 bool operator<=(const year& x, const year& y) NOEXCEPT;
CONSTCD11 bool operator>=(const year& x, const year& y) NOEXCEPT;

CONSTCD11 year  operator+(const year&  x, const years& y) NOEXCEPT;
CONSTCD11 year  operator+(const years& x, const year&  y) NOEXCEPT;
CONSTCD11 year  operator-(const year&  x, const years& y) NOEXCEPT;
CONSTCD11 years operator-(const year&  x, const year&  y) NOEXCEPT;

template<class CharT, class Traits>
std::basic_ostream<CharT, Traits>&
operator<<(std::basic_ostream<CharT, Traits>& os, const year& y);

// weekday

class weekday
{
    unsigned char wd_;
public:
    weekday() = default;
    explicit CONSTCD11 weekday(unsigned wd) NOEXCEPT;
    CONSTCD11 weekday(const sys_days& dp) NOEXCEPT;
    CONSTCD11 explicit weekday(const local_days& dp) NOEXCEPT;

    CONSTCD14 weekday& operator++()    NOEXCEPT;
    CONSTCD14 weekday  operator++(int) NOEXCEPT;
    CONSTCD14 weekday& operator--()    NOEXCEPT;
    CONSTCD14 weekday  operator--(int) NOEXCEPT;

    CONSTCD14 weekday& operator+=(const days& d) NOEXCEPT;
    CONSTCD14 weekday& operator-=(const days& d) NOEXCEPT;

    CONSTCD11 explicit operator unsigned() const NOEXCEPT;
    CONSTCD11 bool ok() const NOEXCEPT;

    CONSTCD11 weekday_indexed operator[](unsigned index) const NOEXCEPT;
    CONSTCD11 weekday_last    operator[](last_spec)      const NOEXCEPT;

private:
    static CONSTCD11 unsigned char weekday_from_days(int z) NOEXCEPT;
};

CONSTCD11 bool operator==(const weekday& x, const weekday& y) NOEXCEPT;
CONSTCD11 bool operator!=(const weekday& x, const weekday& y) NOEXCEPT;

CONSTCD14 weekday operator+(const weekday& x, const days&    y) NOEXCEPT;
CONSTCD14 weekday operator+(const days&    x, const weekday& y) NOEXCEPT;
CONSTCD14 weekday operator-(const weekday& x, const days&    y) NOEXCEPT;
CONSTCD14 days    operator-(const weekday& x, const weekday& y) NOEXCEPT;

template<class CharT, class Traits>
std::basic_ostream<CharT, Traits>&
operator<<(std::basic_ostream<CharT, Traits>& os, const weekday& wd);

// weekday_indexed

class weekday_indexed
{
    unsigned char wd_    : 4;
    unsigned char index_ : 4;

public:
    weekday_indexed() = default;
    CONSTCD11 weekday_indexed(const date::weekday& wd, unsigned index) NOEXCEPT;

    CONSTCD11 date::weekday weekday() const NOEXCEPT;
    CONSTCD11 unsigned index() const NOEXCEPT;
    CONSTCD11 bool ok() const NOEXCEPT;
};

CONSTCD11 bool operator==(const weekday_indexed& x, const weekday_indexed& y) NOEXCEPT;
CONSTCD11 bool operator!=(const weekday_indexed& x, const weekday_indexed& y) NOEXCEPT;

template<class CharT, class Traits>
std::basic_ostream<CharT, Traits>&
operator<<(std::basic_ostream<CharT, Traits>& os, const weekday_indexed& wdi);

// weekday_last

class weekday_last
{
    date::weekday wd_;

public:
    explicit CONSTCD11 weekday_last(const date::weekday& wd) NOEXCEPT;

    CONSTCD11 date::weekday weekday() const NOEXCEPT;
    CONSTCD11 bool ok() const NOEXCEPT;
};

CONSTCD11 bool operator==(const weekday_last& x, const weekday_last& y) NOEXCEPT;
CONSTCD11 bool operator!=(const weekday_last& x, const weekday_last& y) NOEXCEPT;

template<class CharT, class Traits>
std::basic_ostream<CharT, Traits>&
operator<<(std::basic_ostream<CharT, Traits>& os, const weekday_last& wdl);

// year_month

class year_month
{
    date::year  y_;
    date::month m_;

public:
    year_month() = default;
    CONSTCD11 year_month(const date::year& y, const date::month& m) NOEXCEPT;

    CONSTCD11 date::year  year()  const NOEXCEPT;
    CONSTCD11 date::month month() const NOEXCEPT;

    CONSTCD14 year_month& operator+=(const months& dm) NOEXCEPT;
    CONSTCD14 year_month& operator-=(const months& dm) NOEXCEPT;
    CONSTCD14 year_month& operator+=(const years& dy) NOEXCEPT;
    CONSTCD14 year_month& operator-=(const years& dy) NOEXCEPT;

    CONSTCD11 bool ok() const NOEXCEPT;
};

CONSTCD11 bool operator==(const year_month& x, const year_month& y) NOEXCEPT;
CONSTCD11 bool operator!=(const year_month& x, const year_month& y) NOEXCEPT;
CONSTCD11 bool operator< (const year_month& x, const year_month& y) NOEXCEPT;
CONSTCD11 bool operator> (const year_month& x, const year_month& y) NOEXCEPT;
CONSTCD11 bool operator<=(const year_month& x, const year_month& y) NOEXCEPT;
CONSTCD11 bool operator>=(const year_month& x, const year_month& y) NOEXCEPT;

CONSTCD14 year_month operator+(const year_month& ym, const months& dm) NOEXCEPT;
CONSTCD14 year_month operator+(const months& dm, const year_month& ym) NOEXCEPT;
CONSTCD14 year_month operator-(const year_month& ym, const months& dm) NOEXCEPT;

CONSTCD11 months operator-(const year_month& x, const year_month& y) NOEXCEPT;
CONSTCD11 year_month operator+(const year_month& ym, const years& dy) NOEXCEPT;
CONSTCD11 year_month operator+(const years& dy, const year_month& ym) NOEXCEPT;
CONSTCD11 year_month operator-(const year_month& ym, const years& dy) NOEXCEPT;

template<class CharT, class Traits>
std::basic_ostream<CharT, Traits>&
operator<<(std::basic_ostream<CharT, Traits>& os, const year_month& ym);

// month_day

class month_day
{
    date::month m_;
    date::day   d_;

public:
    month_day() = default;
    CONSTCD11 month_day(const date::month& m, const date::day& d) NOEXCEPT;

    CONSTCD11 date::month month() const NOEXCEPT;
    CONSTCD11 date::day   day() const NOEXCEPT;

    CONSTCD14 bool ok() const NOEXCEPT;
};

CONSTCD11 bool operator==(const month_day& x, const month_day& y) NOEXCEPT;
CONSTCD11 bool operator!=(const month_day& x, const month_day& y) NOEXCEPT;
CONSTCD11 bool operator< (const month_day& x, const month_day& y) NOEXCEPT;
CONSTCD11 bool operator> (const month_day& x, const month_day& y) NOEXCEPT;
CONSTCD11 bool operator<=(const month_day& x, const month_day& y) NOEXCEPT;
CONSTCD11 bool operator>=(const month_day& x, const month_day& y) NOEXCEPT;

template<class CharT, class Traits>
std::basic_ostream<CharT, Traits>&
operator<<(std::basic_ostream<CharT, Traits>& os, const month_day& md);

// month_day_last

class month_day_last
{
    date::month m_;

public:
    CONSTCD11 explicit month_day_last(const date::month& m) NOEXCEPT;

    CONSTCD11 date::month month() const NOEXCEPT;
    CONSTCD11 bool ok() const NOEXCEPT;
};

CONSTCD11 bool operator==(const month_day_last& x, const month_day_last& y) NOEXCEPT;
CONSTCD11 bool operator!=(const month_day_last& x, const month_day_last& y) NOEXCEPT;
CONSTCD11 bool operator< (const month_day_last& x, const month_day_last& y) NOEXCEPT;
CONSTCD11 bool operator> (const month_day_last& x, const month_day_last& y) NOEXCEPT;
CONSTCD11 bool operator<=(const month_day_last& x, const month_day_last& y) NOEXCEPT;
CONSTCD11 bool operator>=(const month_day_last& x, const month_day_last& y) NOEXCEPT;

template<class CharT, class Traits>
std::basic_ostream<CharT, Traits>&
operator<<(std::basic_ostream<CharT, Traits>& os, const month_day_last& mdl);

// month_weekday

class month_weekday
{
    date::month           m_;
    date::weekday_indexed wdi_;
public:
    CONSTCD11 month_weekday(const date::month& m,
                            const date::weekday_indexed& wdi) NOEXCEPT;

    CONSTCD11 date::month           month()           const NOEXCEPT;
    CONSTCD11 date::weekday_indexed weekday_indexed() const NOEXCEPT;

    CONSTCD11 bool ok() const NOEXCEPT;
};

CONSTCD11 bool operator==(const month_weekday& x, const month_weekday& y) NOEXCEPT;
CONSTCD11 bool operator!=(const month_weekday& x, const month_weekday& y) NOEXCEPT;

template<class CharT, class Traits>
std::basic_ostream<CharT, Traits>&
operator<<(std::basic_ostream<CharT, Traits>& os, const month_weekday& mwd);

// month_weekday_last

class month_weekday_last
{
    date::month        m_;
    date::weekday_last wdl_;

public:
    CONSTCD11 month_weekday_last(const date::month& m,
                                 const date::weekday_last& wd) NOEXCEPT;

    CONSTCD11 date::month        month()        const NOEXCEPT;
    CONSTCD11 date::weekday_last weekday_last() const NOEXCEPT;

    CONSTCD11 bool ok() const NOEXCEPT;
};

CONSTCD11
    bool operator==(const month_weekday_last& x, const month_weekday_last& y) NOEXCEPT;
CONSTCD11
    bool operator!=(const month_weekday_last& x, const month_weekday_last& y) NOEXCEPT;

template<class CharT, class Traits>
std::basic_ostream<CharT, Traits>&
operator<<(std::basic_ostream<CharT, Traits>& os, const month_weekday_last& mwdl);

// class year_month_day

class year_month_day
{
    date::year  y_;
    date::month m_;
    date::day   d_;

public:
    year_month_day() = default;
    CONSTCD11 year_month_day(const date::year& y, const date::month& m,
                             const date::day& d) NOEXCEPT;
    CONSTCD14 year_month_day(const year_month_day_last& ymdl) NOEXCEPT;

    CONSTCD14 year_month_day(sys_days dp) NOEXCEPT;
    CONSTCD14 explicit year_month_day(local_days dp) NOEXCEPT;

    CONSTCD14 year_month_day& operator+=(const months& m) NOEXCEPT;
    CONSTCD14 year_month_day& operator-=(const months& m) NOEXCEPT;
    CONSTCD14 year_month_day& operator+=(const years& y)  NOEXCEPT;
    CONSTCD14 year_month_day& operator-=(const years& y)  NOEXCEPT;

    CONSTCD11 date::year  year()  const NOEXCEPT;
    CONSTCD11 date::month month() const NOEXCEPT;
    CONSTCD11 date::day   day()   const NOEXCEPT;

    CONSTCD14 operator sys_days() const NOEXCEPT;
    CONSTCD14 explicit operator local_days() const NOEXCEPT;
    CONSTCD14 bool ok() const NOEXCEPT;

private:
    static CONSTCD14 year_month_day from_days(days dp) NOEXCEPT;
    CONSTCD14 days to_days() const NOEXCEPT;
};

CONSTCD11 bool operator==(const year_month_day& x, const year_month_day& y) NOEXCEPT;
CONSTCD11 bool operator!=(const year_month_day& x, const year_month_day& y) NOEXCEPT;
CONSTCD11 bool operator< (const year_month_day& x, const year_month_day& y) NOEXCEPT;
CONSTCD11 bool operator> (const year_month_day& x, const year_month_day& y) NOEXCEPT;
CONSTCD11 bool operator<=(const year_month_day& x, const year_month_day& y) NOEXCEPT;
CONSTCD11 bool operator>=(const year_month_day& x, const year_month_day& y) NOEXCEPT;

CONSTCD14 year_month_day operator+(const year_month_day& ymd, const months& dm) NOEXCEPT;
CONSTCD14 year_month_day operator+(const months& dm, const year_month_day& ymd) NOEXCEPT;
CONSTCD14 year_month_day operator-(const year_month_day& ymd, const months& dm) NOEXCEPT;
CONSTCD11 year_month_day operator+(const year_month_day& ymd, const years& dy)  NOEXCEPT;
CONSTCD11 year_month_day operator+(const years& dy, const year_month_day& ymd)  NOEXCEPT;
CONSTCD11 year_month_day operator-(const year_month_day& ymd, const years& dy)  NOEXCEPT;

template<class CharT, class Traits>
std::basic_ostream<CharT, Traits>&
operator<<(std::basic_ostream<CharT, Traits>& os, const year_month_day& ymd);

// year_month_day_last

class year_month_day_last
{
    date::year           y_;
    date::month_day_last mdl_;

public:
    CONSTCD11 year_month_day_last(const date::year& y,
                                  const date::month_day_last& mdl) NOEXCEPT;

    CONSTCD14 year_month_day_last& operator+=(const months& m) NOEXCEPT;
    CONSTCD14 year_month_day_last& operator-=(const months& m) NOEXCEPT;
    CONSTCD14 year_month_day_last& operator+=(const years& y)  NOEXCEPT;
    CONSTCD14 year_month_day_last& operator-=(const years& y)  NOEXCEPT;

    CONSTCD11 date::year           year()           const NOEXCEPT;
    CONSTCD11 date::month          month()          const NOEXCEPT;
    CONSTCD11 date::month_day_last month_day_last() const NOEXCEPT;
    CONSTCD14 date::day            day()            const NOEXCEPT;

    CONSTCD14 operator sys_days() const NOEXCEPT;
    CONSTCD14 explicit operator local_days() const NOEXCEPT;
    CONSTCD11 bool ok() const NOEXCEPT;
};

CONSTCD11
    bool operator==(const year_month_day_last& x, const year_month_day_last& y) NOEXCEPT;
CONSTCD11
    bool operator!=(const year_month_day_last& x, const year_month_day_last& y) NOEXCEPT;
CONSTCD11
    bool operator< (const year_month_day_last& x, const year_month_day_last& y) NOEXCEPT;
CONSTCD11
    bool operator> (const year_month_day_last& x, const year_month_day_last& y) NOEXCEPT;
CONSTCD11
    bool operator<=(const year_month_day_last& x, const year_month_day_last& y) NOEXCEPT;
CONSTCD11
    bool operator>=(const year_month_day_last& x, const year_month_day_last& y) NOEXCEPT;

CONSTCD14
year_month_day_last
operator+(const year_month_day_last& ymdl, const months& dm) NOEXCEPT;

CONSTCD14
year_month_day_last
operator+(const months& dm, const year_month_day_last& ymdl) NOEXCEPT;

CONSTCD11
year_month_day_last
operator+(const year_month_day_last& ymdl, const years& dy) NOEXCEPT;

CONSTCD11
year_month_day_last
operator+(const years& dy, const year_month_day_last& ymdl) NOEXCEPT;

CONSTCD14
year_month_day_last
operator-(const year_month_day_last& ymdl, const months& dm) NOEXCEPT;

CONSTCD11
year_month_day_last
operator-(const year_month_day_last& ymdl, const years& dy) NOEXCEPT;

template<class CharT, class Traits>
std::basic_ostream<CharT, Traits>&
operator<<(std::basic_ostream<CharT, Traits>& os, const year_month_day_last& ymdl);

// year_month_weekday

class year_month_weekday
{
    date::year            y_;
    date::month           m_;
    date::weekday_indexed wdi_;

public:
    year_month_weekday() = default;
    CONSTCD11 year_month_weekday(const date::year& y, const date::month& m,
                                   const date::weekday_indexed& wdi) NOEXCEPT;
    CONSTCD14 year_month_weekday(const sys_days& dp) NOEXCEPT;
    CONSTCD14 explicit year_month_weekday(const local_days& dp) NOEXCEPT;

    CONSTCD14 year_month_weekday& operator+=(const months& m) NOEXCEPT;
    CONSTCD14 year_month_weekday& operator-=(const months& m) NOEXCEPT;
    CONSTCD14 year_month_weekday& operator+=(const years& y)  NOEXCEPT;
    CONSTCD14 year_month_weekday& operator-=(const years& y)  NOEXCEPT;

    CONSTCD11 date::year year() const NOEXCEPT;
    CONSTCD11 date::month month() const NOEXCEPT;
    CONSTCD11 date::weekday weekday() const NOEXCEPT;
    CONSTCD11 unsigned index() const NOEXCEPT;
    CONSTCD11 date::weekday_indexed weekday_indexed() const NOEXCEPT;

    CONSTCD14 operator sys_days() const NOEXCEPT;
    CONSTCD14 explicit operator local_days() const NOEXCEPT;
    CONSTCD14 bool ok() const NOEXCEPT;

private:
    static CONSTCD14 year_month_weekday from_days(days dp) NOEXCEPT;
    CONSTCD14 days to_days() const NOEXCEPT;
};

CONSTCD11
    bool operator==(const year_month_weekday& x, const year_month_weekday& y) NOEXCEPT;
CONSTCD11
    bool operator!=(const year_month_weekday& x, const year_month_weekday& y) NOEXCEPT;

CONSTCD14
year_month_weekday
operator+(const year_month_weekday& ymwd, const months& dm) NOEXCEPT;

CONSTCD14
year_month_weekday
operator+(const months& dm, const year_month_weekday& ymwd) NOEXCEPT;

CONSTCD11
year_month_weekday
operator+(const year_month_weekday& ymwd, const years& dy) NOEXCEPT;

CONSTCD11
year_month_weekday
operator+(const years& dy, const year_month_weekday& ymwd) NOEXCEPT;

CONSTCD14
year_month_weekday
operator-(const year_month_weekday& ymwd, const months& dm) NOEXCEPT;

CONSTCD11
year_month_weekday
operator-(const year_month_weekday& ymwd, const years& dy) NOEXCEPT;

template<class CharT, class Traits>
std::basic_ostream<CharT, Traits>&
operator<<(std::basic_ostream<CharT, Traits>& os, const year_month_weekday& ymwdi);

// year_month_weekday_last

class year_month_weekday_last
{
    date::year y_;
    date::month m_;
    date::weekday_last wdl_;

public:
    CONSTCD11 year_month_weekday_last(const date::year& y, const date::month& m,
                                      const date::weekday_last& wdl) NOEXCEPT;

    CONSTCD14 year_month_weekday_last& operator+=(const months& m) NOEXCEPT;
    CONSTCD14 year_month_weekday_last& operator-=(const months& m) NOEXCEPT;
    CONSTCD14 year_month_weekday_last& operator+=(const years& y) NOEXCEPT;
    CONSTCD14 year_month_weekday_last& operator-=(const years& y) NOEXCEPT;

    CONSTCD11 date::year year() const NOEXCEPT;
    CONSTCD11 date::month month() const NOEXCEPT;
    CONSTCD11 date::weekday weekday() const NOEXCEPT;
    CONSTCD11 date::weekday_last weekday_last() const NOEXCEPT;

    CONSTCD14 operator sys_days() const NOEXCEPT;
    CONSTCD14 explicit operator local_days() const NOEXCEPT;
    CONSTCD11 bool ok() const NOEXCEPT;

private:
    CONSTCD14 days to_days() const NOEXCEPT;
};

CONSTCD11
bool
operator==(const year_month_weekday_last& x, const year_month_weekday_last& y) NOEXCEPT;

CONSTCD11
bool
operator!=(const year_month_weekday_last& x, const year_month_weekday_last& y) NOEXCEPT;

CONSTCD14
year_month_weekday_last
operator+(const year_month_weekday_last& ymwdl, const months& dm) NOEXCEPT;

CONSTCD14
year_month_weekday_last
operator+(const months& dm, const year_month_weekday_last& ymwdl) NOEXCEPT;

CONSTCD11
year_month_weekday_last
operator+(const year_month_weekday_last& ymwdl, const years& dy) NOEXCEPT;

CONSTCD11
year_month_weekday_last
operator+(const years& dy, const year_month_weekday_last& ymwdl) NOEXCEPT;

CONSTCD14
year_month_weekday_last
operator-(const year_month_weekday_last& ymwdl, const months& dm) NOEXCEPT;

CONSTCD11
year_month_weekday_last
operator-(const year_month_weekday_last& ymwdl, const years& dy) NOEXCEPT;

template<class CharT, class Traits>
std::basic_ostream<CharT, Traits>&
operator<<(std::basic_ostream<CharT, Traits>& os, const year_month_weekday_last& ymwdl);

#if !defined(_MSC_VER) || (_MSC_VER >= 1900)
inline namespace literals
{

CONSTCD11 date::day  operator "" _d(unsigned long long d) NOEXCEPT;
CONSTCD11 date::year operator "" _y(unsigned long long y) NOEXCEPT;

// CONSTDATA date::month jan{1};
// CONSTDATA date::month feb{2};
// CONSTDATA date::month mar{3};
// CONSTDATA date::month apr{4};
// CONSTDATA date::month may{5};
// CONSTDATA date::month jun{6};
// CONSTDATA date::month jul{7};
// CONSTDATA date::month aug{8};
// CONSTDATA date::month sep{9};
// CONSTDATA date::month oct{10};
// CONSTDATA date::month nov{11};
// CONSTDATA date::month dec{12};
//
// CONSTDATA date::weekday sun{0u};
// CONSTDATA date::weekday mon{1u};
// CONSTDATA date::weekday tue{2u};
// CONSTDATA date::weekday wed{3u};
// CONSTDATA date::weekday thu{4u};
// CONSTDATA date::weekday fri{5u};
// CONSTDATA date::weekday sat{6u};

}  // inline namespace literals
#endif // !defined(_MSC_VER) || (_MSC_VER >= 1900)

#if HAS_VOID_T

template <class T, class = std::void_t<>>
struct is_clock
    : std::false_type
{};

template <class T>
struct is_clock<T, std::void_t<decltype(T::now()), typename T::rep, typename T::period,
                               typename T::duration, typename T::time_point,
                               decltype(T::is_steady)>>
    : std::true_type
{};

#endif  // HAS_VOID_T

//----------------+
// Implementation |
//----------------+

// utilities
namespace detail {

template<class CharT, class Traits = std::char_traits<CharT>>
class save_stream
{
    std::basic_ostream<CharT, Traits>& os_;
    CharT fill_;
    std::ios::fmtflags flags_;
    std::locale loc_;

public:
    ~save_stream()
    {
        os_.fill(fill_);
        os_.flags(flags_);
        os_.imbue(loc_);
    }

    save_stream(const save_stream&) = delete;
    save_stream& operator=(const save_stream&) = delete;

    explicit save_stream(std::basic_ostream<CharT, Traits>& os)
        : os_(os)
        , fill_(os.fill())
        , flags_(os.flags())
        , loc_(os.getloc())
        {}
};

template <class T>
struct choose_trunc_type
{
    static const int digits = std::numeric_limits<T>::digits;
    using type = typename std::conditional
                 <
                     digits < 32,
                     std::int32_t,
                     typename std::conditional
                     <
                         digits < 64,
                         std::int64_t,
#ifdef __SIZEOF_INT128__
                         __int128
#else
                         std::int64_t
#endif
                     >::type
                 >::type;
};

template <class T>
CONSTCD11
inline
typename std::enable_if
<
    !std::chrono::treat_as_floating_point<T>::value,
    T
>::type
trunc(T t) NOEXCEPT
{
    return t;
}

template <class T>
CONSTCD14
inline
typename std::enable_if
<
    std::chrono::treat_as_floating_point<T>::value,
    T
>::type
trunc(T t) NOEXCEPT
{
    using namespace std;
    using I = typename choose_trunc_type<T>::type;
    CONSTDATA auto digits = numeric_limits<T>::digits;
    static_assert(digits < numeric_limits<I>::digits, "");
    CONSTDATA auto max = I{1} << (digits-1);
    CONSTDATA auto min = -max;
    const auto negative = t < T{0};
    if (min <= t && t <= max && t != 0 && t == t)
    {
        t = static_cast<T>(static_cast<I>(t));
        if (t == 0 && negative)
            t = -t;
    }
    return t;
}

}  // detail

// trunc towards zero
template <class To, class Rep, class Period>
CONSTCD11
inline
To
trunc(const std::chrono::duration<Rep, Period>& d)
{
    return To{detail::trunc(std::chrono::duration_cast<To>(d).count())};
}

#ifndef HAS_CHRONO_ROUNDING
#  if defined(_MSC_FULL_VER) && _MSC_FULL_VER >= 190023918
#    define HAS_CHRONO_ROUNDING 1
#  elif defined(__cpp_lib_chrono) && __cplusplus > 201402 && __cpp_lib_chrono >= 201510
#    define HAS_CHRONO_ROUNDING 1
#  elif defined(_LIBCPP_VERSION) && __cplusplus > 201402 && _LIBCPP_VERSION >= 3800
#    define HAS_CHRONO_ROUNDING 1
#  else
#    define HAS_CHRONO_ROUNDING 0
#  endif
#endif  // HAS_CHRONO_ROUNDING

#if HAS_CHRONO_ROUNDING == 0

// round down
template <class To, class Rep, class Period>
CONSTCD14
inline
To
floor(const std::chrono::duration<Rep, Period>& d)
{
    auto t = trunc<To>(d);
    if (t > d)
        return t - To{1};
    return t;
}

// round to nearest, to even on tie
template <class To, class Rep, class Period>
CONSTCD14
inline
To
round(const std::chrono::duration<Rep, Period>& d)
{
    auto t0 = floor<To>(d);
    auto t1 = t0 + To{1};
    if (t1 == To{0} && t0 < To{0})
        t1 = -t1;
    auto diff0 = d - t0;
    auto diff1 = t1 - d;
    if (diff0 == diff1)
    {
        if (t0 - trunc<To>(t0/2)*2 == To{0})
            return t0;
        return t1;
    }
    if (diff0 < diff1)
        return t0;
    return t1;
}

// round up
template <class To, class Rep, class Period>
CONSTCD14
inline
To
ceil(const std::chrono::duration<Rep, Period>& d)
{
    auto t = trunc<To>(d);
    if (t < d)
        return t + To{1};
    return t;
}

template <class Rep, class Period,
          class = typename std::enable_if
          <
              std::numeric_limits<Rep>::is_signed
          >::type>
CONSTCD11
std::chrono::duration<Rep, Period>
abs(std::chrono::duration<Rep, Period> d)
{
    return d >= d.zero() ? d : -d;
}

// round down
template <class To, class Clock, class FromDuration>
CONSTCD11
inline
std::chrono::time_point<Clock, To>
floor(const std::chrono::time_point<Clock, FromDuration>& tp)
{
    using std::chrono::time_point;
    return time_point<Clock, To>{date::floor<To>(tp.time_since_epoch())};
}

// round to nearest, to even on tie
template <class To, class Clock, class FromDuration>
CONSTCD11
inline
std::chrono::time_point<Clock, To>
round(const std::chrono::time_point<Clock, FromDuration>& tp)
{
    using std::chrono::time_point;
    return time_point<Clock, To>{round<To>(tp.time_since_epoch())};
}

// round up
template <class To, class Clock, class FromDuration>
CONSTCD11
inline
std::chrono::time_point<Clock, To>
ceil(const std::chrono::time_point<Clock, FromDuration>& tp)
{
    using std::chrono::time_point;
    return time_point<Clock, To>{ceil<To>(tp.time_since_epoch())};
}

#else  // HAS_CHRONO_ROUNDING == 1

using std::chrono::floor;
using std::chrono::ceil;
using std::chrono::round;
using std::chrono::abs;

#endif  // HAS_CHRONO_ROUNDING

// trunc towards zero
template <class To, class Clock, class FromDuration>
CONSTCD11
inline
std::chrono::time_point<Clock, To>
trunc(const std::chrono::time_point<Clock, FromDuration>& tp)
{
    using std::chrono::time_point;
    return time_point<Clock, To>{trunc<To>(tp.time_since_epoch())};
}

// day

CONSTCD11 inline day::day(unsigned d) NOEXCEPT : d_(static_cast<unsigned char>(d)) {}
CONSTCD14 inline day& day::operator++() NOEXCEPT {++d_; return *this;}
CONSTCD14 inline day day::operator++(int) NOEXCEPT {auto tmp(*this); ++(*this); return tmp;}
CONSTCD14 inline day& day::operator--() NOEXCEPT {--d_; return *this;}
CONSTCD14 inline day day::operator--(int) NOEXCEPT {auto tmp(*this); --(*this); return tmp;}
CONSTCD14 inline day& day::operator+=(const days& d) NOEXCEPT {*this = *this + d; return *this;}
CONSTCD14 inline day& day::operator-=(const days& d) NOEXCEPT {*this = *this - d; return *this;}
CONSTCD11 inline day::operator unsigned() const NOEXCEPT {return d_;}
CONSTCD11 inline bool day::ok() const NOEXCEPT {return 1 <= d_ && d_ <= 31;}

CONSTCD11
inline
bool
operator==(const day& x, const day& y) NOEXCEPT
{
    return static_cast<unsigned>(x) == static_cast<unsigned>(y);
}

CONSTCD11
inline
bool
operator!=(const day& x, const day& y) NOEXCEPT
{
    return !(x == y);
}

CONSTCD11
inline
bool
operator<(const day& x, const day& y) NOEXCEPT
{
    return static_cast<unsigned>(x) < static_cast<unsigned>(y);
}

CONSTCD11
inline
bool
operator>(const day& x, const day& y) NOEXCEPT
{
    return y < x;
}

CONSTCD11
inline
bool
operator<=(const day& x, const day& y) NOEXCEPT
{
    return !(y < x);
}

CONSTCD11
inline
bool
operator>=(const day& x, const day& y) NOEXCEPT
{
    return !(x < y);
}

CONSTCD11
inline
days
operator-(const day& x, const day& y) NOEXCEPT
{
    return days{static_cast<days::rep>(static_cast<unsigned>(x)
                                     - static_cast<unsigned>(y))};
}

CONSTCD11
inline
day
operator+(const day& x, const days& y) NOEXCEPT
{
    return day{static_cast<unsigned>(x) + static_cast<unsigned>(y.count())};
}

CONSTCD11
inline
day
operator+(const days& x, const day& y) NOEXCEPT
{
    return y + x;
}

CONSTCD11
inline
day
operator-(const day& x, const days& y) NOEXCEPT
{
    return x + -y;
}

template<class CharT, class Traits>
inline
std::basic_ostream<CharT, Traits>&
operator<<(std::basic_ostream<CharT, Traits>& os, const day& d)
{
    detail::save_stream<CharT, Traits> _(os);
    os.fill('0');
    os.flags(std::ios::dec | std::ios::right);
    os.width(2);
    os << static_cast<unsigned>(d);
    return os;
}

// month

CONSTCD11 inline month::month(unsigned m) NOEXCEPT : m_(static_cast<decltype(m_)>(m)) {}
CONSTCD14 inline month& month::operator++() NOEXCEPT {if (++m_ == 13) m_ = 1; return *this;}
CONSTCD14 inline month month::operator++(int) NOEXCEPT {auto tmp(*this); ++(*this); return tmp;}
CONSTCD14 inline month& month::operator--() NOEXCEPT {if (--m_ == 0) m_ = 12; return *this;}
CONSTCD14 inline month month::operator--(int) NOEXCEPT {auto tmp(*this); --(*this); return tmp;}

CONSTCD14
inline
month&
month::operator+=(const months& m) NOEXCEPT
{
    *this = *this + m;
    return *this;
}

CONSTCD14
inline
month&
month::operator-=(const months& m) NOEXCEPT
{
    *this = *this - m;
    return *this;
}

CONSTCD11 inline month::operator unsigned() const NOEXCEPT {return m_;}
CONSTCD11 inline bool month::ok() const NOEXCEPT {return 1 <= m_ && m_ <= 12;}

CONSTCD11
inline
bool
operator==(const month& x, const month& y) NOEXCEPT
{
    return static_cast<unsigned>(x) == static_cast<unsigned>(y);
}

CONSTCD11
inline
bool
operator!=(const month& x, const month& y) NOEXCEPT
{
    return !(x == y);
}

CONSTCD11
inline
bool
operator<(const month& x, const month& y) NOEXCEPT
{
    return static_cast<unsigned>(x) < static_cast<unsigned>(y);
}

CONSTCD11
inline
bool
operator>(const month& x, const month& y) NOEXCEPT
{
    return y < x;
}

CONSTCD11
inline
bool
operator<=(const month& x, const month& y) NOEXCEPT
{
    return !(y < x);
}

CONSTCD11
inline
bool
operator>=(const month& x, const month& y) NOEXCEPT
{
    return !(x < y);
}

CONSTCD14
inline
months
operator-(const month& x, const month& y) NOEXCEPT
{
    auto const d = static_cast<unsigned>(x) - static_cast<unsigned>(y);
    return months(d <= 11 ? d : d + 12);
}

CONSTCD14
inline
month
operator+(const month& x, const months& y) NOEXCEPT
{
    auto const mu = static_cast<long long>(static_cast<unsigned>(x)) - 1 + y.count();
    auto const yr = (mu >= 0 ? mu : mu-11) / 12;
    return month{static_cast<unsigned>(mu - yr * 12 + 1)};
}

CONSTCD14
inline
month
operator+(const months& x, const month& y) NOEXCEPT
{
    return y + x;
}

CONSTCD14
inline
month
operator-(const month& x, const months& y) NOEXCEPT
{
    return x + -y;
}

template<class CharT, class Traits>
inline
std::basic_ostream<CharT, Traits>&
operator<<(std::basic_ostream<CharT, Traits>& os, const month& m)
{
    switch (static_cast<unsigned>(m))
    {
    case 1:
        os << "Jan";
        break;
    case 2:
        os << "Feb";
        break;
    case 3:
        os << "Mar";
        break;
    case 4:
        os << "Apr";
        break;
    case 5:
        os << "May";
        break;
    case 6:
        os << "Jun";
        break;
    case 7:
        os << "Jul";
        break;
    case 8:
        os << "Aug";
        break;
    case 9:
        os << "Sep";
        break;
    case 10:
        os << "Oct";
        break;
    case 11:
        os << "Nov";
        break;
    case 12:
        os << "Dec";
        break;
    default:
        os << static_cast<unsigned>(m) << " is not a valid month";
        break;
    }
    return os;
}

// year

CONSTCD11 inline year::year(int y) NOEXCEPT : y_(static_cast<decltype(y_)>(y)) {}
CONSTCD14 inline year& year::operator++() NOEXCEPT {++y_; return *this;}
CONSTCD14 inline year year::operator++(int) NOEXCEPT {auto tmp(*this); ++(*this); return tmp;}
CONSTCD14 inline year& year::operator--() NOEXCEPT {--y_; return *this;}
CONSTCD14 inline year year::operator--(int) NOEXCEPT {auto tmp(*this); --(*this); return tmp;}
CONSTCD14 inline year& year::operator+=(const years& y) NOEXCEPT {*this = *this + y; return *this;}
CONSTCD14 inline year& year::operator-=(const years& y) NOEXCEPT {*this = *this - y; return *this;}
CONSTCD11 inline year year::operator-() const NOEXCEPT {return year{-y_};}
CONSTCD11 inline year year::operator+() const NOEXCEPT {return *this;}

CONSTCD11
inline
bool
year::is_leap() const NOEXCEPT
{
    return y_ % 4 == 0 && (y_ % 100 != 0 || y_ % 400 == 0);
}

CONSTCD11 inline year::operator int() const NOEXCEPT {return y_;}

CONSTCD11
inline
bool
year::ok() const NOEXCEPT
{
    return y_ != std::numeric_limits<short>::min();
}

CONSTCD11
inline
year
year::min() NOEXCEPT
{
    return year{-32767};
}

CONSTCD11
inline
year
year::max() NOEXCEPT
{
    return year{32767};
}

CONSTCD11
inline
bool
operator==(const year& x, const year& y) NOEXCEPT
{
    return static_cast<int>(x) == static_cast<int>(y);
}

CONSTCD11
inline
bool
operator!=(const year& x, const year& y) NOEXCEPT
{
    return !(x == y);
}

CONSTCD11
inline
bool
operator<(const year& x, const year& y) NOEXCEPT
{
    return static_cast<int>(x) < static_cast<int>(y);
}

CONSTCD11
inline
bool
operator>(const year& x, const year& y) NOEXCEPT
{
    return y < x;
}

CONSTCD11
inline
bool
operator<=(const year& x, const year& y) NOEXCEPT
{
    return !(y < x);
}

CONSTCD11
inline
bool
operator>=(const year& x, const year& y) NOEXCEPT
{
    return !(x < y);
}

CONSTCD11
inline
years
operator-(const year& x, const year& y) NOEXCEPT
{
    return years{static_cast<int>(x) - static_cast<int>(y)};
}

CONSTCD11
inline
year
operator+(const year& x, const years& y) NOEXCEPT
{
    return year{static_cast<int>(x) + y.count()};
}

CONSTCD11
inline
year
operator+(const years& x, const year& y) NOEXCEPT
{
    return y + x;
}

CONSTCD11
inline
year
operator-(const year& x, const years& y) NOEXCEPT
{
    return year{static_cast<int>(x) - y.count()};
}

template<class CharT, class Traits>
inline
std::basic_ostream<CharT, Traits>&
operator<<(std::basic_ostream<CharT, Traits>& os, const year& y)
{
    detail::save_stream<CharT, Traits> _(os);
    os.fill('0');
    os.flags(std::ios::dec | std::ios::internal);
    os.width(4 + (y < year{0}));
    os << static_cast<int>(y);
    return os;
}

// weekday

CONSTCD11
inline
unsigned char
weekday::weekday_from_days(int z) NOEXCEPT
{
    return static_cast<unsigned char>(static_cast<unsigned>(
        z >= -4 ? (z+4) % 7 : (z+5) % 7 + 6));
}

CONSTCD11
inline
weekday::weekday(unsigned wd) NOEXCEPT
    : wd_(static_cast<decltype(wd_)>(wd))
    {}

CONSTCD11
inline
weekday::weekday(const sys_days& dp) NOEXCEPT
    : wd_(weekday_from_days(dp.time_since_epoch().count()))
    {}

CONSTCD11
inline
weekday::weekday(const local_days& dp) NOEXCEPT
    : wd_(weekday_from_days(dp.time_since_epoch().count()))
    {}

CONSTCD14 inline weekday& weekday::operator++() NOEXCEPT {if (++wd_ == 7) wd_ = 0; return *this;}
CONSTCD14 inline weekday weekday::operator++(int) NOEXCEPT {auto tmp(*this); ++(*this); return tmp;}
CONSTCD14 inline weekday& weekday::operator--() NOEXCEPT {if (wd_-- == 0) wd_ = 6; return *this;}
CONSTCD14 inline weekday weekday::operator--(int) NOEXCEPT {auto tmp(*this); --(*this); return tmp;}

CONSTCD14
inline
weekday&
weekday::operator+=(const days& d) NOEXCEPT
{
    *this = *this + d;
    return *this;
}

CONSTCD14
inline
weekday&
weekday::operator-=(const days& d) NOEXCEPT
{
    *this = *this - d;
    return *this;
}

CONSTCD11
inline
weekday::operator unsigned() const NOEXCEPT
{
    return static_cast<unsigned>(wd_);
}

CONSTCD11 inline bool weekday::ok() const NOEXCEPT {return wd_ <= 6;}

CONSTCD11
inline
bool
operator==(const weekday& x, const weekday& y) NOEXCEPT
{
    return static_cast<unsigned>(x) == static_cast<unsigned>(y);
}

CONSTCD11
inline
bool
operator!=(const weekday& x, const weekday& y) NOEXCEPT
{
    return !(x == y);
}

CONSTCD14
inline
days
operator-(const weekday& x, const weekday& y) NOEXCEPT
{
    auto const diff = static_cast<unsigned>(x) - static_cast<unsigned>(y);
    return days{diff <= 6 ? diff : diff + 7};
}

CONSTCD14
inline
weekday
operator+(const weekday& x, const days& y) NOEXCEPT
{
    auto const wdu = static_cast<long long>(static_cast<unsigned>(x)) + y.count();
    auto const wk = (wdu >= 0 ? wdu : wdu-6) / 7;
    return weekday{static_cast<unsigned>(wdu - wk * 7)};
}

CONSTCD14
inline
weekday
operator+(const days& x, const weekday& y) NOEXCEPT
{
    return y + x;
}

CONSTCD14
inline
weekday
operator-(const weekday& x, const days& y) NOEXCEPT
{
    return x + -y;
}

template<class CharT, class Traits>
inline
std::basic_ostream<CharT, Traits>&
operator<<(std::basic_ostream<CharT, Traits>& os, const weekday& wd)
{
    switch (static_cast<unsigned>(wd))
    {
    case 0:
        os << "Sun";
        break;
    case 1:
        os << "Mon";
        break;
    case 2:
        os << "Tue";
        break;
    case 3:
        os << "Wed";
        break;
    case 4:
        os << "Thu";
        break;
    case 5:
        os << "Fri";
        break;
    case 6:
        os << "Sat";
        break;
    default:
        os << static_cast<unsigned>(wd) << " is not a valid weekday";
        break;
    }
    return os;
}

#if !defined(_MSC_VER) || (_MSC_VER >= 1900)
inline namespace literals
{

CONSTCD11
inline
date::day
operator "" _d(unsigned long long d) NOEXCEPT
{
    return date::day{static_cast<unsigned>(d)};
}

CONSTCD11
inline
date::year
operator "" _y(unsigned long long y) NOEXCEPT
{
    return date::year(static_cast<int>(y));
}
#endif  // !defined(_MSC_VER) || (_MSC_VER >= 1900)

CONSTDATA date::last_spec last{};

CONSTDATA date::month jan{1};
CONSTDATA date::month feb{2};
CONSTDATA date::month mar{3};
CONSTDATA date::month apr{4};
CONSTDATA date::month may{5};
CONSTDATA date::month jun{6};
CONSTDATA date::month jul{7};
CONSTDATA date::month aug{8};
CONSTDATA date::month sep{9};
CONSTDATA date::month oct{10};
CONSTDATA date::month nov{11};
CONSTDATA date::month dec{12};

CONSTDATA date::weekday sun{0u};
CONSTDATA date::weekday mon{1u};
CONSTDATA date::weekday tue{2u};
CONSTDATA date::weekday wed{3u};
CONSTDATA date::weekday thu{4u};
CONSTDATA date::weekday fri{5u};
CONSTDATA date::weekday sat{6u};

#if !defined(_MSC_VER) || (_MSC_VER >= 1900)
}  // inline namespace literals
#endif

// weekday_indexed

CONSTCD11
inline
weekday
weekday_indexed::weekday() const NOEXCEPT
{
    return date::weekday{static_cast<unsigned>(wd_)};
}

CONSTCD11 inline unsigned weekday_indexed::index() const NOEXCEPT {return index_;}

CONSTCD11
inline
bool
weekday_indexed::ok() const NOEXCEPT
{
    return weekday().ok() && 1 <= index_ && index_ <= 5;
}

CONSTCD11
inline
weekday_indexed::weekday_indexed(const date::weekday& wd, unsigned index) NOEXCEPT
    : wd_(static_cast<decltype(wd_)>(static_cast<unsigned>(wd)))
    , index_(static_cast<decltype(index_)>(index))
    {}

template<class CharT, class Traits>
inline
std::basic_ostream<CharT, Traits>&
operator<<(std::basic_ostream<CharT, Traits>& os, const weekday_indexed& wdi)
{
    return os << wdi.weekday() << '[' << wdi.index() << ']';
}

CONSTCD11
inline
weekday_indexed
weekday::operator[](unsigned index) const NOEXCEPT
{
    return {*this, index};
}

CONSTCD11
inline
bool
operator==(const weekday_indexed& x, const weekday_indexed& y) NOEXCEPT
{
    return x.weekday() == y.weekday() && x.index() == y.index();
}

CONSTCD11
inline
bool
operator!=(const weekday_indexed& x, const weekday_indexed& y) NOEXCEPT
{
    return !(x == y);
}

// weekday_last

CONSTCD11 inline date::weekday weekday_last::weekday() const NOEXCEPT {return wd_;}
CONSTCD11 inline bool weekday_last::ok() const NOEXCEPT {return wd_.ok();}
CONSTCD11 inline weekday_last::weekday_last(const date::weekday& wd) NOEXCEPT : wd_(wd) {}

CONSTCD11
inline
bool
operator==(const weekday_last& x, const weekday_last& y) NOEXCEPT
{
    return x.weekday() == y.weekday();
}

CONSTCD11
inline
bool
operator!=(const weekday_last& x, const weekday_last& y) NOEXCEPT
{
    return !(x == y);
}

template<class CharT, class Traits>
inline
std::basic_ostream<CharT, Traits>&
operator<<(std::basic_ostream<CharT, Traits>& os, const weekday_last& wdl)
{
    return os << wdl.weekday() << "[last]";
}

CONSTCD11
inline
weekday_last
weekday::operator[](last_spec) const NOEXCEPT
{
    return weekday_last{*this};
}

// year_month

CONSTCD11
inline
year_month::year_month(const date::year& y, const date::month& m) NOEXCEPT
    : y_(y)
    , m_(m)
    {}

CONSTCD11 inline year year_month::year() const NOEXCEPT {return y_;}
CONSTCD11 inline month year_month::month() const NOEXCEPT {return m_;}
CONSTCD11 inline bool year_month::ok() const NOEXCEPT {return y_.ok() && m_.ok();}

CONSTCD14
inline
year_month&
year_month::operator+=(const months& dm) NOEXCEPT
{
    *this = *this + dm;
    return *this;
}

CONSTCD14
inline
year_month&
year_month::operator-=(const months& dm) NOEXCEPT
{
    *this = *this - dm;
    return *this;
}

CONSTCD14
inline
year_month&
year_month::operator+=(const years& dy) NOEXCEPT
{
    *this = *this + dy;
    return *this;
}

CONSTCD14
inline
year_month&
year_month::operator-=(const years& dy) NOEXCEPT
{
    *this = *this - dy;
    return *this;
}

CONSTCD11
inline
bool
operator==(const year_month& x, const year_month& y) NOEXCEPT
{
    return x.year() == y.year() && x.month() == y.month();
}

CONSTCD11
inline
bool
operator!=(const year_month& x, const year_month& y) NOEXCEPT
{
    return !(x == y);
}

CONSTCD11
inline
bool
operator<(const year_month& x, const year_month& y) NOEXCEPT
{
    return x.year() < y.year() ? true
        : (x.year() > y.year() ? false
        : (x.month() < y.month()));
}

CONSTCD11
inline
bool
operator>(const year_month& x, const year_month& y) NOEXCEPT
{
    return y < x;
}

CONSTCD11
inline
bool
operator<=(const year_month& x, const year_month& y) NOEXCEPT
{
    return !(y < x);
}

CONSTCD11
inline
bool
operator>=(const year_month& x, const year_month& y) NOEXCEPT
{
    return !(x < y);
}

CONSTCD14
inline
year_month
operator+(const year_month& ym, const months& dm) NOEXCEPT
{
    auto dmi = static_cast<int>(static_cast<unsigned>(ym.month())) - 1 + dm.count();
    auto dy = (dmi >= 0 ? dmi : dmi-11) / 12;
    dmi = dmi - dy * 12 + 1;
    return (ym.year() + years(dy)) / month(static_cast<unsigned>(dmi));
}

CONSTCD14
inline
year_month
operator+(const months& dm, const year_month& ym) NOEXCEPT
{
    return ym + dm;
}

CONSTCD14
inline
year_month
operator-(const year_month& ym, const months& dm) NOEXCEPT
{
    return ym + -dm;
}

CONSTCD11
inline
months
operator-(const year_month& x, const year_month& y) NOEXCEPT
{
    return (x.year() - y.year()) +
            months(static_cast<unsigned>(x.month()) - static_cast<unsigned>(y.month()));
}

CONSTCD11
inline
year_month
operator+(const year_month& ym, const years& dy) NOEXCEPT
{
    return (ym.year() + dy) / ym.month();
}

CONSTCD11
inline
year_month
operator+(const years& dy, const year_month& ym) NOEXCEPT
{
    return ym + dy;
}

CONSTCD11
inline
year_month
operator-(const year_month& ym, const years& dy) NOEXCEPT
{
    return ym + -dy;
}

template<class CharT, class Traits>
inline
std::basic_ostream<CharT, Traits>&
operator<<(std::basic_ostream<CharT, Traits>& os, const year_month& ym)
{
    return os << ym.year() << '/' << ym.month();
}

// month_day

CONSTCD11
inline
month_day::month_day(const date::month& m, const date::day& d) NOEXCEPT
    : m_(m)
    , d_(d)
    {}

CONSTCD11 inline date::month month_day::month() const NOEXCEPT {return m_;}
CONSTCD11 inline date::day month_day::day() const NOEXCEPT {return d_;}

CONSTCD14
inline
bool
month_day::ok() const NOEXCEPT
{
    CONSTDATA date::day d[] =
    {
        date::day(31), date::day(29), date::day(31),
        date::day(30), date::day(31), date::day(30),
        date::day(31), date::day(31), date::day(30),
        date::day(31), date::day(30), date::day(31)
    };
    return m_.ok() && date::day{1} <= d_ && d_ <= d[static_cast<unsigned>(m_)-1];
}

CONSTCD11
inline
bool
operator==(const month_day& x, const month_day& y) NOEXCEPT
{
    return x.month() == y.month() && x.day() == y.day();
}

CONSTCD11
inline
bool
operator!=(const month_day& x, const month_day& y) NOEXCEPT
{
    return !(x == y);
}

CONSTCD11
inline
bool
operator<(const month_day& x, const month_day& y) NOEXCEPT
{
    return x.month() < y.month() ? true
        : (x.month() > y.month() ? false
        : (x.day() < y.day()));
}

CONSTCD11
inline
bool
operator>(const month_day& x, const month_day& y) NOEXCEPT
{
    return y < x;
}

CONSTCD11
inline
bool
operator<=(const month_day& x, const month_day& y) NOEXCEPT
{
    return !(y < x);
}

CONSTCD11
inline
bool
operator>=(const month_day& x, const month_day& y) NOEXCEPT
{
    return !(x < y);
}

template<class CharT, class Traits>
inline
std::basic_ostream<CharT, Traits>&
operator<<(std::basic_ostream<CharT, Traits>& os, const month_day& md)
{
    return os << md.month() << '/' << md.day();
}

// month_day_last

CONSTCD11 inline month month_day_last::month() const NOEXCEPT {return m_;}
CONSTCD11 inline bool month_day_last::ok() const NOEXCEPT {return m_.ok();}
CONSTCD11 inline month_day_last::month_day_last(const date::month& m) NOEXCEPT : m_(m) {}

CONSTCD11
inline
bool
operator==(const month_day_last& x, const month_day_last& y) NOEXCEPT
{
    return x.month() == y.month();
}

CONSTCD11
inline
bool
operator!=(const month_day_last& x, const month_day_last& y) NOEXCEPT
{
    return !(x == y);
}

CONSTCD11
inline
bool
operator<(const month_day_last& x, const month_day_last& y) NOEXCEPT
{
    return x.month() < y.month();
}

CONSTCD11
inline
bool
operator>(const month_day_last& x, const month_day_last& y) NOEXCEPT
{
    return y < x;
}

CONSTCD11
inline
bool
operator<=(const month_day_last& x, const month_day_last& y) NOEXCEPT
{
    return !(y < x);
}

CONSTCD11
inline
bool
operator>=(const month_day_last& x, const month_day_last& y) NOEXCEPT
{
    return !(x < y);
}

template<class CharT, class Traits>
inline
std::basic_ostream<CharT, Traits>&
operator<<(std::basic_ostream<CharT, Traits>& os, const month_day_last& mdl)
{
    return os << mdl.month() << "/last";
}

// month_weekday

CONSTCD11
inline
month_weekday::month_weekday(const date::month& m,
                             const date::weekday_indexed& wdi) NOEXCEPT
    : m_(m)
    , wdi_(wdi)
    {}

CONSTCD11 inline month month_weekday::month() const NOEXCEPT {return m_;}

CONSTCD11
inline
weekday_indexed
month_weekday::weekday_indexed() const NOEXCEPT
{
    return wdi_;
}

CONSTCD11
inline
bool
month_weekday::ok() const NOEXCEPT
{
    return m_.ok() && wdi_.ok();
}

CONSTCD11
inline
bool
operator==(const month_weekday& x, const month_weekday& y) NOEXCEPT
{
    return x.month() == y.month() && x.weekday_indexed() == y.weekday_indexed();
}

CONSTCD11
inline
bool
operator!=(const month_weekday& x, const month_weekday& y) NOEXCEPT
{
    return !(x == y);
}

template<class CharT, class Traits>
inline
std::basic_ostream<CharT, Traits>&
operator<<(std::basic_ostream<CharT, Traits>& os, const month_weekday& mwd)
{
    return os << mwd.month() << '/' << mwd.weekday_indexed();
}

// month_weekday_last

CONSTCD11
inline
month_weekday_last::month_weekday_last(const date::month& m,
                                       const date::weekday_last& wdl) NOEXCEPT
    : m_(m)
    , wdl_(wdl)
    {}

CONSTCD11 inline month month_weekday_last::month() const NOEXCEPT {return m_;}

CONSTCD11
inline
weekday_last
month_weekday_last::weekday_last() const NOEXCEPT
{
    return wdl_;
}

CONSTCD11
inline
bool
month_weekday_last::ok() const NOEXCEPT
{
    return m_.ok() && wdl_.ok();
}

CONSTCD11
inline
bool
operator==(const month_weekday_last& x, const month_weekday_last& y) NOEXCEPT
{
    return x.month() == y.month() && x.weekday_last() == y.weekday_last();
}

CONSTCD11
inline
bool
operator!=(const month_weekday_last& x, const month_weekday_last& y) NOEXCEPT
{
    return !(x == y);
}

template<class CharT, class Traits>
inline
std::basic_ostream<CharT, Traits>&
operator<<(std::basic_ostream<CharT, Traits>& os, const month_weekday_last& mwdl)
{
    return os << mwdl.month() << '/' << mwdl.weekday_last();
}

// year_month_day_last

CONSTCD11
inline
year_month_day_last::year_month_day_last(const date::year& y,
                                         const date::month_day_last& mdl) NOEXCEPT
    : y_(y)
    , mdl_(mdl)
    {}

CONSTCD14
inline
year_month_day_last&
year_month_day_last::operator+=(const months& m) NOEXCEPT
{
    *this = *this + m;
    return *this;
}

CONSTCD14
inline
year_month_day_last&
year_month_day_last::operator-=(const months& m) NOEXCEPT
{
    *this = *this - m;
    return *this;
}

CONSTCD14
inline
year_month_day_last&
year_month_day_last::operator+=(const years& y) NOEXCEPT
{
    *this = *this + y;
    return *this;
}

CONSTCD14
inline
year_month_day_last&
year_month_day_last::operator-=(const years& y) NOEXCEPT
{
    *this = *this - y;
    return *this;
}

CONSTCD11 inline year year_month_day_last::year() const NOEXCEPT {return y_;}
CONSTCD11 inline month year_month_day_last::month() const NOEXCEPT {return mdl_.month();}

CONSTCD11
inline
month_day_last
year_month_day_last::month_day_last() const NOEXCEPT
{
    return mdl_;
}

CONSTCD14
inline
day
year_month_day_last::day() const NOEXCEPT
{
    CONSTDATA date::day d[] =
    {
        date::day(31), date::day(28), date::day(31),
        date::day(30), date::day(31), date::day(30),
        date::day(31), date::day(31), date::day(30),
        date::day(31), date::day(30), date::day(31)
    };
    return month() != feb || !y_.is_leap() ?
        d[static_cast<unsigned>(month()) - 1] : date::day{29};
}

CONSTCD14
inline
year_month_day_last::operator sys_days() const NOEXCEPT
{
    return sys_days(year()/month()/day());
}

CONSTCD14
inline
year_month_day_last::operator local_days() const NOEXCEPT
{
    return local_days(year()/month()/day());
}

CONSTCD11
inline
bool
year_month_day_last::ok() const NOEXCEPT
{
    return y_.ok() && mdl_.ok();
}

CONSTCD11
inline
bool
operator==(const year_month_day_last& x, const year_month_day_last& y) NOEXCEPT
{
    return x.year() == y.year() && x.month_day_last() == y.month_day_last();
}

CONSTCD11
inline
bool
operator!=(const year_month_day_last& x, const year_month_day_last& y) NOEXCEPT
{
    return !(x == y);
}

CONSTCD11
inline
bool
operator<(const year_month_day_last& x, const year_month_day_last& y) NOEXCEPT
{
    return x.year() < y.year() ? true
        : (x.year() > y.year() ? false
        : (x.month_day_last() < y.month_day_last()));
}

CONSTCD11
inline
bool
operator>(const year_month_day_last& x, const year_month_day_last& y) NOEXCEPT
{
    return y < x;
}

CONSTCD11
inline
bool
operator<=(const year_month_day_last& x, const year_month_day_last& y) NOEXCEPT
{
    return !(y < x);
}

CONSTCD11
inline
bool
operator>=(const year_month_day_last& x, const year_month_day_last& y) NOEXCEPT
{
    return !(x < y);
}

template<class CharT, class Traits>
inline
std::basic_ostream<CharT, Traits>&
operator<<(std::basic_ostream<CharT, Traits>& os, const year_month_day_last& ymdl)
{
    return os << ymdl.year() << '/' << ymdl.month_day_last();
}

CONSTCD14
inline
year_month_day_last
operator+(const year_month_day_last& ymdl, const months& dm) NOEXCEPT
{
    return (ymdl.year() / ymdl.month() + dm) / last;
}

CONSTCD14
inline
year_month_day_last
operator+(const months& dm, const year_month_day_last& ymdl) NOEXCEPT
{
    return ymdl + dm;
}

CONSTCD14
inline
year_month_day_last
operator-(const year_month_day_last& ymdl, const months& dm) NOEXCEPT
{
    return ymdl + (-dm);
}

CONSTCD11
inline
year_month_day_last
operator+(const year_month_day_last& ymdl, const years& dy) NOEXCEPT
{
    return {ymdl.year()+dy, ymdl.month_day_last()};
}

CONSTCD11
inline
year_month_day_last
operator+(const years& dy, const year_month_day_last& ymdl) NOEXCEPT
{
    return ymdl + dy;
}

CONSTCD11
inline
year_month_day_last
operator-(const year_month_day_last& ymdl, const years& dy) NOEXCEPT
{
    return ymdl + (-dy);
}

// year_month_day

CONSTCD11
inline
year_month_day::year_month_day(const date::year& y, const date::month& m,
                               const date::day& d) NOEXCEPT
    : y_(y)
    , m_(m)
    , d_(d)
    {}

CONSTCD14
inline
year_month_day::year_month_day(const year_month_day_last& ymdl) NOEXCEPT
    : y_(ymdl.year())
    , m_(ymdl.month())
    , d_(ymdl.day())
    {}

CONSTCD14
inline
year_month_day::year_month_day(sys_days dp) NOEXCEPT
    : year_month_day(from_days(dp.time_since_epoch()))
    {}

CONSTCD14
inline
year_month_day::year_month_day(local_days dp) NOEXCEPT
    : year_month_day(from_days(dp.time_since_epoch()))
    {}

CONSTCD11 inline year year_month_day::year() const NOEXCEPT {return y_;}
CONSTCD11 inline month year_month_day::month() const NOEXCEPT {return m_;}
CONSTCD11 inline day year_month_day::day() const NOEXCEPT {return d_;}

CONSTCD14
inline
year_month_day&
year_month_day::operator+=(const months& m) NOEXCEPT
{
    *this = *this + m;
    return *this;
}

CONSTCD14
inline
year_month_day&
year_month_day::operator-=(const months& m) NOEXCEPT
{
    *this = *this - m;
    return *this;
}

CONSTCD14
inline
year_month_day&
year_month_day::operator+=(const years& y) NOEXCEPT
{
    *this = *this + y;
    return *this;
}

CONSTCD14
inline
year_month_day&
year_month_day::operator-=(const years& y) NOEXCEPT
{
    *this = *this - y;
    return *this;
}

CONSTCD14
inline
days
year_month_day::to_days() const NOEXCEPT
{
    static_assert(std::numeric_limits<unsigned>::digits >= 18,
             "This algorithm has not been ported to a 16 bit unsigned integer");
    static_assert(std::numeric_limits<int>::digits >= 20,
             "This algorithm has not been ported to a 16 bit signed integer");
    auto const y = static_cast<int>(y_) - (m_ <= feb);
    auto const m = static_cast<unsigned>(m_);
    auto const d = static_cast<unsigned>(d_);
    auto const era = (y >= 0 ? y : y-399) / 400;
    auto const yoe = static_cast<unsigned>(y - era * 400);       // [0, 399]
    auto const doy = (153*(m > 2 ? m-3 : m+9) + 2)/5 + d-1;      // [0, 365]
    auto const doe = yoe * 365 + yoe/4 - yoe/100 + doy;          // [0, 146096]
    return days{era * 146097 + static_cast<int>(doe) - 719468};
}

CONSTCD14
inline
year_month_day::operator sys_days() const NOEXCEPT
{
    return sys_days{to_days()};
}

CONSTCD14
inline
year_month_day::operator local_days() const NOEXCEPT
{
    return local_days{to_days()};
}

CONSTCD14
inline
bool
year_month_day::ok() const NOEXCEPT
{
    if (!(y_.ok() && m_.ok()))
        return false;
    return date::day{1} <= d_ && d_ <= (y_ / m_ / last).day();
}

CONSTCD11
inline
bool
operator==(const year_month_day& x, const year_month_day& y) NOEXCEPT
{
    return x.year() == y.year() && x.month() == y.month() && x.day() == y.day();
}

CONSTCD11
inline
bool
operator!=(const year_month_day& x, const year_month_day& y) NOEXCEPT
{
    return !(x == y);
}

CONSTCD11
inline
bool
operator<(const year_month_day& x, const year_month_day& y) NOEXCEPT
{
    return x.year() < y.year() ? true
        : (x.year() > y.year() ? false
        : (x.month() < y.month() ? true
        : (x.month() > y.month() ? false
        : (x.day() < y.day()))));
}

CONSTCD11
inline
bool
operator>(const year_month_day& x, const year_month_day& y) NOEXCEPT
{
    return y < x;
}

CONSTCD11
inline
bool
operator<=(const year_month_day& x, const year_month_day& y) NOEXCEPT
{
    return !(y < x);
}

CONSTCD11
inline
bool
operator>=(const year_month_day& x, const year_month_day& y) NOEXCEPT
{
    return !(x < y);
}

template<class CharT, class Traits>
inline
std::basic_ostream<CharT, Traits>&
operator<<(std::basic_ostream<CharT, Traits>& os, const year_month_day& ymd)
{
    detail::save_stream<CharT, Traits> _(os);
    os.fill('0');
    os.flags(std::ios::dec | std::ios::right);
    os << ymd.year() << '-';
    os.width(2);
    os << static_cast<unsigned>(ymd.month()) << '-';
    os << ymd.day();
    return os;
}

CONSTCD14
inline
year_month_day
year_month_day::from_days(days dp) NOEXCEPT
{
    static_assert(std::numeric_limits<unsigned>::digits >= 18,
             "This algorithm has not been ported to a 16 bit unsigned integer");
    static_assert(std::numeric_limits<int>::digits >= 20,
             "This algorithm has not been ported to a 16 bit signed integer");
    auto const z = dp.count() + 719468;
    auto const era = (z >= 0 ? z : z - 146096) / 146097;
    auto const doe = static_cast<unsigned>(z - era * 146097);          // [0, 146096]
    auto const yoe = (doe - doe/1460 + doe/36524 - doe/146096) / 365;  // [0, 399]
    auto const y = static_cast<days::rep>(yoe) + era * 400;
    auto const doy = doe - (365*yoe + yoe/4 - yoe/100);                // [0, 365]
    auto const mp = (5*doy + 2)/153;                                   // [0, 11]
    auto const d = doy - (153*mp+2)/5 + 1;                             // [1, 31]
    auto const m = mp < 10 ? mp+3 : mp-9;                              // [1, 12]
    return year_month_day{date::year{y + (m <= 2)}, date::month(m), date::day(d)};
}

CONSTCD14
inline
year_month_day
operator+(const year_month_day& ymd, const months& dm) NOEXCEPT
{
    return (ymd.year() / ymd.month() + dm) / ymd.day();
}

CONSTCD14
inline
year_month_day
operator+(const months& dm, const year_month_day& ymd) NOEXCEPT
{
    return ymd + dm;
}

CONSTCD14
inline
year_month_day
operator-(const year_month_day& ymd, const months& dm) NOEXCEPT
{
    return ymd + (-dm);
}

CONSTCD11
inline
year_month_day
operator+(const year_month_day& ymd, const years& dy) NOEXCEPT
{
    return (ymd.year() + dy) / ymd.month() / ymd.day();
}

CONSTCD11
inline
year_month_day
operator+(const years& dy, const year_month_day& ymd) NOEXCEPT
{
    return ymd + dy;
}

CONSTCD11
inline
year_month_day
operator-(const year_month_day& ymd, const years& dy) NOEXCEPT
{
    return ymd + (-dy);
}

// year_month_weekday

CONSTCD11
inline
year_month_weekday::year_month_weekday(const date::year& y, const date::month& m,
                                       const date::weekday_indexed& wdi)
        NOEXCEPT
    : y_(y)
    , m_(m)
    , wdi_(wdi)
    {}

CONSTCD14
inline
year_month_weekday::year_month_weekday(const sys_days& dp) NOEXCEPT
    : year_month_weekday(from_days(dp.time_since_epoch()))
    {}

CONSTCD14
inline
year_month_weekday::year_month_weekday(const local_days& dp) NOEXCEPT
    : year_month_weekday(from_days(dp.time_since_epoch()))
    {}

CONSTCD14
inline
year_month_weekday&
year_month_weekday::operator+=(const months& m) NOEXCEPT
{
    *this = *this + m;
    return *this;
}

CONSTCD14
inline
year_month_weekday&
year_month_weekday::operator-=(const months& m) NOEXCEPT
{
    *this = *this - m;
    return *this;
}

CONSTCD14
inline
year_month_weekday&
year_month_weekday::operator+=(const years& y) NOEXCEPT
{
    *this = *this + y;
    return *this;
}

CONSTCD14
inline
year_month_weekday&
year_month_weekday::operator-=(const years& y) NOEXCEPT
{
    *this = *this - y;
    return *this;
}

CONSTCD11 inline year year_month_weekday::year() const NOEXCEPT {return y_;}
CONSTCD11 inline month year_month_weekday::month() const NOEXCEPT {return m_;}

CONSTCD11
inline
weekday
year_month_weekday::weekday() const NOEXCEPT
{
    return wdi_.weekday();
}

CONSTCD11
inline
unsigned
year_month_weekday::index() const NOEXCEPT
{
    return wdi_.index();
}

CONSTCD11
inline
weekday_indexed
year_month_weekday::weekday_indexed() const NOEXCEPT
{
    return wdi_;
}

CONSTCD14
inline
year_month_weekday::operator sys_days() const NOEXCEPT
{
    return sys_days{to_days()};
}

CONSTCD14
inline
year_month_weekday::operator local_days() const NOEXCEPT
{
    return local_days{to_days()};
}

CONSTCD14
inline
bool
year_month_weekday::ok() const NOEXCEPT
{
    if (!y_.ok() || !m_.ok() || !wdi_.weekday().ok() || wdi_.index() < 1)
        return false;
    if (wdi_.index() <= 4)
        return true;
    auto d2 = wdi_.weekday() - date::weekday(static_cast<sys_days>(y_/m_/1)) + days((wdi_.index()-1)*7 + 1);
    return static_cast<unsigned>(d2.count()) <= static_cast<unsigned>((y_/m_/last).day());
}

CONSTCD14
inline
year_month_weekday
year_month_weekday::from_days(days d) NOEXCEPT
{
    sys_days dp{d};
    auto const wd = date::weekday(dp);
    auto const ymd = year_month_day(dp);
    return {ymd.year(), ymd.month(), wd[(static_cast<unsigned>(ymd.day())-1)/7+1]};
}

CONSTCD14
inline
days
year_month_weekday::to_days() const NOEXCEPT
{
    auto d = sys_days(y_/m_/1);
    return (d + (wdi_.weekday() - date::weekday(d) + days{(wdi_.index()-1)*7})
           ).time_since_epoch();
}

CONSTCD11
inline
bool
operator==(const year_month_weekday& x, const year_month_weekday& y) NOEXCEPT
{
    return x.year() == y.year() && x.month() == y.month() &&
           x.weekday_indexed() == y.weekday_indexed();
}

CONSTCD11
inline
bool
operator!=(const year_month_weekday& x, const year_month_weekday& y) NOEXCEPT
{
    return !(x == y);
}

template<class CharT, class Traits>
inline
std::basic_ostream<CharT, Traits>&
operator<<(std::basic_ostream<CharT, Traits>& os, const year_month_weekday& ymwdi)
{
    return os << ymwdi.year() << '/' << ymwdi.month()
              << '/' << ymwdi.weekday_indexed();
}

CONSTCD14
inline
year_month_weekday
operator+(const year_month_weekday& ymwd, const months& dm) NOEXCEPT
{
    return (ymwd.year() / ymwd.month() + dm) / ymwd.weekday_indexed();
}

CONSTCD14
inline
year_month_weekday
operator+(const months& dm, const year_month_weekday& ymwd) NOEXCEPT
{
    return ymwd + dm;
}

CONSTCD14
inline
year_month_weekday
operator-(const year_month_weekday& ymwd, const months& dm) NOEXCEPT
{
    return ymwd + (-dm);
}

CONSTCD11
inline
year_month_weekday
operator+(const year_month_weekday& ymwd, const years& dy) NOEXCEPT
{
    return {ymwd.year()+dy, ymwd.month(), ymwd.weekday_indexed()};
}

CONSTCD11
inline
year_month_weekday
operator+(const years& dy, const year_month_weekday& ymwd) NOEXCEPT
{
    return ymwd + dy;
}

CONSTCD11
inline
year_month_weekday
operator-(const year_month_weekday& ymwd, const years& dy) NOEXCEPT
{
    return ymwd + (-dy);
}

// year_month_weekday_last

CONSTCD11
inline
year_month_weekday_last::year_month_weekday_last(const date::year& y,
                                                 const date::month& m,
                                                 const date::weekday_last& wdl) NOEXCEPT
    : y_(y)
    , m_(m)
    , wdl_(wdl)
    {}

CONSTCD14
inline
year_month_weekday_last&
year_month_weekday_last::operator+=(const months& m) NOEXCEPT
{
    *this = *this + m;
    return *this;
}

CONSTCD14
inline
year_month_weekday_last&
year_month_weekday_last::operator-=(const months& m) NOEXCEPT
{
    *this = *this - m;
    return *this;
}

CONSTCD14
inline
year_month_weekday_last&
year_month_weekday_last::operator+=(const years& y) NOEXCEPT
{
    *this = *this + y;
    return *this;
}

CONSTCD14
inline
year_month_weekday_last&
year_month_weekday_last::operator-=(const years& y) NOEXCEPT
{
    *this = *this - y;
    return *this;
}

CONSTCD11 inline year year_month_weekday_last::year() const NOEXCEPT {return y_;}
CONSTCD11 inline month year_month_weekday_last::month() const NOEXCEPT {return m_;}

CONSTCD11
inline
weekday
year_month_weekday_last::weekday() const NOEXCEPT
{
    return wdl_.weekday();
}

CONSTCD11
inline
weekday_last
year_month_weekday_last::weekday_last() const NOEXCEPT
{
    return wdl_;
}

CONSTCD14
inline
year_month_weekday_last::operator sys_days() const NOEXCEPT
{
    return sys_days{to_days()};
}

CONSTCD14
inline
year_month_weekday_last::operator local_days() const NOEXCEPT
{
    return local_days{to_days()};
}

CONSTCD11
inline
bool
year_month_weekday_last::ok() const NOEXCEPT
{
    return y_.ok() && m_.ok() && wdl_.ok();
}

CONSTCD14
inline
days
year_month_weekday_last::to_days() const NOEXCEPT
{
    auto const d = sys_days(y_/m_/last);
    return (d - (date::weekday{d} - wdl_.weekday())).time_since_epoch();
}

CONSTCD11
inline
bool
operator==(const year_month_weekday_last& x, const year_month_weekday_last& y) NOEXCEPT
{
    return x.year() == y.year() && x.month() == y.month() &&
           x.weekday_last() == y.weekday_last();
}

CONSTCD11
inline
bool
operator!=(const year_month_weekday_last& x, const year_month_weekday_last& y) NOEXCEPT
{
    return !(x == y);
}

template<class CharT, class Traits>
inline
std::basic_ostream<CharT, Traits>&
operator<<(std::basic_ostream<CharT, Traits>& os, const year_month_weekday_last& ymwdl)
{
    return os << ymwdl.year() << '/' << ymwdl.month() << '/' << ymwdl.weekday_last();
}

CONSTCD14
inline
year_month_weekday_last
operator+(const year_month_weekday_last& ymwdl, const months& dm) NOEXCEPT
{
    return (ymwdl.year() / ymwdl.month() + dm) / ymwdl.weekday_last();
}

CONSTCD14
inline
year_month_weekday_last
operator+(const months& dm, const year_month_weekday_last& ymwdl) NOEXCEPT
{
    return ymwdl + dm;
}

CONSTCD14
inline
year_month_weekday_last
operator-(const year_month_weekday_last& ymwdl, const months& dm) NOEXCEPT
{
    return ymwdl + (-dm);
}

CONSTCD11
inline
year_month_weekday_last
operator+(const year_month_weekday_last& ymwdl, const years& dy) NOEXCEPT
{
    return {ymwdl.year()+dy, ymwdl.month(), ymwdl.weekday_last()};
}

CONSTCD11
inline
year_month_weekday_last
operator+(const years& dy, const year_month_weekday_last& ymwdl) NOEXCEPT
{
    return ymwdl + dy;
}

CONSTCD11
inline
year_month_weekday_last
operator-(const year_month_weekday_last& ymwdl, const years& dy) NOEXCEPT
{
    return ymwdl + (-dy);
}

// year_month from operator/()

CONSTCD11
inline
year_month
operator/(const year& y, const month& m) NOEXCEPT
{
    return {y, m};
}

CONSTCD11
inline
year_month
operator/(const year& y, int   m) NOEXCEPT
{
    return y / month(static_cast<unsigned>(m));
}

// month_day from operator/()

CONSTCD11
inline
month_day
operator/(const month& m, const day& d) NOEXCEPT
{
    return {m, d};
}

CONSTCD11
inline
month_day
operator/(const day& d, const month& m) NOEXCEPT
{
    return m / d;
}

CONSTCD11
inline
month_day
operator/(const month& m, int d) NOEXCEPT
{
    return m / day(static_cast<unsigned>(d));
}

CONSTCD11
inline
month_day
operator/(int m, const day& d) NOEXCEPT
{
    return month(static_cast<unsigned>(m)) / d;
}

CONSTCD11 inline month_day operator/(const day& d, int m) NOEXCEPT {return m / d;}

// month_day_last from operator/()

CONSTCD11
inline
month_day_last
operator/(const month& m, last_spec) NOEXCEPT
{
    return month_day_last{m};
}

CONSTCD11
inline
month_day_last
operator/(last_spec, const month& m) NOEXCEPT
{
    return m/last;
}

CONSTCD11
inline
month_day_last
operator/(int m, last_spec) NOEXCEPT
{
    return month(static_cast<unsigned>(m))/last;
}

CONSTCD11
inline
month_day_last
operator/(last_spec, int m) NOEXCEPT
{
    return m/last;
}

// month_weekday from operator/()

CONSTCD11
inline
month_weekday
operator/(const month& m, const weekday_indexed& wdi) NOEXCEPT
{
    return {m, wdi};
}

CONSTCD11
inline
month_weekday
operator/(const weekday_indexed& wdi, const month& m) NOEXCEPT
{
    return m / wdi;
}

CONSTCD11
inline
month_weekday
operator/(int m, const weekday_indexed& wdi) NOEXCEPT
{
    return month(static_cast<unsigned>(m)) / wdi;
}

CONSTCD11
inline
month_weekday
operator/(const weekday_indexed& wdi, int m) NOEXCEPT
{
    return m / wdi;
}

// month_weekday_last from operator/()

CONSTCD11
inline
month_weekday_last
operator/(const month& m, const weekday_last& wdl) NOEXCEPT
{
    return {m, wdl};
}

CONSTCD11
inline
month_weekday_last
operator/(const weekday_last& wdl, const month& m) NOEXCEPT
{
    return m / wdl;
}

CONSTCD11
inline
month_weekday_last
operator/(int m, const weekday_last& wdl) NOEXCEPT
{
    return month(static_cast<unsigned>(m)) / wdl;
}

CONSTCD11
inline
month_weekday_last
operator/(const weekday_last& wdl, int m) NOEXCEPT
{
    return m / wdl;
}

// year_month_day from operator/()

CONSTCD11
inline
year_month_day
operator/(const year_month& ym, const day& d) NOEXCEPT
{
    return {ym.year(), ym.month(), d};
}

CONSTCD11
inline
year_month_day
operator/(const year_month& ym, int d)  NOEXCEPT
{
    return ym / day(static_cast<unsigned>(d));
}

CONSTCD11
inline
year_month_day
operator/(const year& y, const month_day& md) NOEXCEPT
{
    return y / md.month() / md.day();
}

CONSTCD11
inline
year_month_day
operator/(int y, const month_day& md) NOEXCEPT
{
    return year(y) / md;
}

CONSTCD11
inline
year_month_day
operator/(const month_day& md, const year& y)  NOEXCEPT
{
    return y / md;
}

CONSTCD11
inline
year_month_day
operator/(const month_day& md, int y) NOEXCEPT
{
    return year(y) / md;
}

// year_month_day_last from operator/()

CONSTCD11
inline
year_month_day_last
operator/(const year_month& ym, last_spec) NOEXCEPT
{
    return {ym.year(), month_day_last{ym.month()}};
}

CONSTCD11
inline
year_month_day_last
operator/(const year& y, const month_day_last& mdl) NOEXCEPT
{
    return {y, mdl};
}

CONSTCD11
inline
year_month_day_last
operator/(int y, const month_day_last& mdl) NOEXCEPT
{
    return year(y) / mdl;
}

CONSTCD11
inline
year_month_day_last
operator/(const month_day_last& mdl, const year& y) NOEXCEPT
{
    return y / mdl;
}

CONSTCD11
inline
year_month_day_last
operator/(const month_day_last& mdl, int y) NOEXCEPT
{
    return year(y) / mdl;
}

// year_month_weekday from operator/()

CONSTCD11
inline
year_month_weekday
operator/(const year_month& ym, const weekday_indexed& wdi) NOEXCEPT
{
    return {ym.year(), ym.month(), wdi};
}

CONSTCD11
inline
year_month_weekday
operator/(const year& y, const month_weekday& mwd) NOEXCEPT
{
    return {y, mwd.month(), mwd.weekday_indexed()};
}

CONSTCD11
inline
year_month_weekday
operator/(int y, const month_weekday& mwd) NOEXCEPT
{
    return year(y) / mwd;
}

CONSTCD11
inline
year_month_weekday
operator/(const month_weekday& mwd, const year& y) NOEXCEPT
{
    return y / mwd;
}

CONSTCD11
inline
year_month_weekday
operator/(const month_weekday& mwd, int y) NOEXCEPT
{
    return year(y) / mwd;
}

// year_month_weekday_last from operator/()

CONSTCD11
inline
year_month_weekday_last
operator/(const year_month& ym, const weekday_last& wdl) NOEXCEPT
{
    return {ym.year(), ym.month(), wdl};
}

CONSTCD11
inline
year_month_weekday_last
operator/(const year& y, const month_weekday_last& mwdl) NOEXCEPT
{
    return {y, mwdl.month(), mwdl.weekday_last()};
}

CONSTCD11
inline
year_month_weekday_last
operator/(int y, const month_weekday_last& mwdl) NOEXCEPT
{
    return year(y) / mwdl;
}

CONSTCD11
inline
year_month_weekday_last
operator/(const month_weekday_last& mwdl, const year& y) NOEXCEPT
{
    return y / mwdl;
}

CONSTCD11
inline
year_month_weekday_last
operator/(const month_weekday_last& mwdl, int y) NOEXCEPT
{
    return year(y) / mwdl;
}

template <class Duration>
struct fields;

template <class CharT, class Traits, class Duration>
std::basic_ostream<CharT, Traits>&
to_stream(std::basic_ostream<CharT, Traits>& os, const CharT* fmt,
          const fields<Duration>& fds, const std::string* abbrev = nullptr,
          const std::chrono::seconds* offset_sec = nullptr);

template <class CharT, class Traits, class Duration, class Alloc>
std::basic_istream<CharT, Traits>&
from_stream(std::basic_istream<CharT, Traits>& is, const CharT* fmt,
            fields<Duration>& fds, std::basic_string<CharT, Traits, Alloc>* abbrev = nullptr,
            std::chrono::minutes* offset = nullptr);

// time_of_day

enum {am = 1, pm};

namespace detail
{

// width<n>::value is the number of fractional decimal digits in 1/n
// width<0>::value and width<1>::value are defined to be 0
// If 1/n takes more than 18 fractional decimal digits,
//   the result is truncated to 19.
// Example:  width<2>::value    ==  1
// Example:  width<3>::value    == 19
// Example:  width<4>::value    ==  2
// Example:  width<10>::value   ==  1
// Example:  width<1000>::value ==  3
template <std::uint64_t n, std::uint64_t d = 10, unsigned w = 0,
          bool should_continue = !(n < 2) && d != 0 && (w < 19)>
struct width
{
    static CONSTDATA unsigned value = 1 + width<n, d%n*10, w+1>::value;
};

template <std::uint64_t n, std::uint64_t d, unsigned w>
struct width<n, d, w, false>
{
    static CONSTDATA unsigned value = 0;
};

template <unsigned exp>
struct static_pow10
{
private:
    static CONSTDATA std::uint64_t h = static_pow10<exp/2>::value;
public:
    static CONSTDATA std::uint64_t value = h * h * (exp % 2 ? 10 : 1);
};

template <>
struct static_pow10<0>
{
    static CONSTDATA std::uint64_t value = 1;
};

template <unsigned w, bool in_range = (w < 19)>
struct make_precision
{
    using type = std::chrono::duration<std::int64_t,
                                       std::ratio<1, static_pow10<w>::value>>;
    static CONSTDATA unsigned width = w;
};

template <unsigned w>
struct make_precision<w, false>
{
    using type = std::chrono::microseconds;
    static CONSTDATA unsigned width = 6;
};

template <class Duration,
          unsigned w = width<std::common_type<
                                 Duration,
                                 std::chrono::seconds>::type::period::den>::value>
class decimal_format_seconds
{
public:
    using precision = typename make_precision<w>::type;
    static auto CONSTDATA width = make_precision<w>::width;

private:
    std::chrono::seconds s_;
    precision            sub_s_;

public:
    CONSTCD11 decimal_format_seconds()
        : s_()
        , sub_s_()
        {}

    CONSTCD11 explicit decimal_format_seconds(const Duration& d) NOEXCEPT
        : s_(std::chrono::duration_cast<std::chrono::seconds>(d))
        , sub_s_(std::chrono::duration_cast<precision>(d - s_))
        {}

    CONSTCD14 std::chrono::seconds& seconds() NOEXCEPT {return s_;}
    CONSTCD11 std::chrono::seconds seconds() const NOEXCEPT {return s_;}
    CONSTCD11 precision subseconds() const NOEXCEPT {return sub_s_;}

    CONSTCD14 precision to_duration() const NOEXCEPT
    {
        return s_ + sub_s_;
    }

    CONSTCD11 bool in_conventional_range() const NOEXCEPT
    {
        using namespace std::chrono;
        return sub_s_ < std::chrono::seconds{1} && s_ < minutes{1};
    }

    template <class CharT, class Traits>
    friend
    std::basic_ostream<CharT, Traits>&
    operator<<(std::basic_ostream<CharT, Traits>& os, const decimal_format_seconds& x)
    {
        date::detail::save_stream<CharT, Traits> _(os);
        os.fill('0');
        os.flags(std::ios::dec | std::ios::right);
        os.width(2);
        os << x.s_.count() <<
              std::use_facet<std::numpunct<char>>(os.getloc()).decimal_point();
        os.width(width);
        os << x.sub_s_.count();
        return os;
    }
};

template <class Duration>
class decimal_format_seconds<Duration, 0>
{
    static CONSTDATA unsigned w = 0;
public:
    using precision = std::chrono::seconds;
    static auto CONSTDATA width = make_precision<w>::width;
private:

    std::chrono::seconds s_;

public:
    CONSTCD11 decimal_format_seconds() : s_() {}
    CONSTCD11 explicit decimal_format_seconds(const precision& s) NOEXCEPT
        : s_(s)
        {}

    CONSTCD14 std::chrono::seconds& seconds() NOEXCEPT {return s_;}
    CONSTCD11 std::chrono::seconds seconds() const NOEXCEPT {return s_;}
    CONSTCD14 precision to_duration() const NOEXCEPT {return s_;}

    CONSTCD11 bool in_conventional_range() const NOEXCEPT
    {
        using namespace std::chrono;
        return s_ < minutes{1};
    }

    template <class CharT, class Traits>
    friend
    std::basic_ostream<CharT, Traits>&
    operator<<(std::basic_ostream<CharT, Traits>& os, const decimal_format_seconds& x)
    {
        date::detail::save_stream<CharT, Traits> _(os);
        os.fill('0');
        os.flags(std::ios::dec | std::ios::right);
        os.width(2);
        os << x.s_.count();
        return os;
    }
};

enum class classify
{
    not_valid,
    hour,
    minute,
    second,
    subsecond
};

template <class Duration>
struct classify_duration
{
    static CONSTDATA classify value =
        std::is_convertible<Duration, std::chrono::hours>::value
                ? classify::hour :
        std::is_convertible<Duration, std::chrono::minutes>::value
                ? classify::minute :
        std::is_convertible<Duration, std::chrono::seconds>::value
                ? classify::second :
        std::chrono::treat_as_floating_point<typename Duration::rep>::value
                ? classify::not_valid :
                classify::subsecond;
};

template <class Rep, class Period>
inline
CONSTCD11
typename std::enable_if
         <
            std::numeric_limits<Rep>::is_signed,
            std::chrono::duration<Rep, Period>
         >::type
abs(std::chrono::duration<Rep, Period> d)
{
    return d >= d.zero() ? d : -d;
}

template <class Rep, class Period>
inline
CONSTCD11
typename std::enable_if
         <
            !std::numeric_limits<Rep>::is_signed,
            std::chrono::duration<Rep, Period>
         >::type
abs(std::chrono::duration<Rep, Period> d)
{
    return d;
}

class time_of_day_base
{
protected:
    std::chrono::hours   h_;
    unsigned char mode_;
    bool          neg_;

    enum {is24hr};

    CONSTCD11 time_of_day_base() NOEXCEPT
        : h_(0)
        , mode_(static_cast<decltype(mode_)>(is24hr))
        , neg_(false)
        {}


    CONSTCD11 time_of_day_base(std::chrono::hours h, bool neg, unsigned m) NOEXCEPT
        : h_(detail::abs(h))
        , mode_(static_cast<decltype(mode_)>(m))
        , neg_(neg)
        {}

    CONSTCD14 void make24() NOEXCEPT;
    CONSTCD14 void make12() NOEXCEPT;

    CONSTCD14 std::chrono::hours to24hr() const;

    CONSTCD11 bool in_conventional_range() const NOEXCEPT
    {
        return !neg_ && h_ < days{1};
    }
};

CONSTCD14
inline
std::chrono::hours
time_of_day_base::to24hr() const
{
    auto h = h_;
    if (mode_ == am || mode_ == pm)
    {
        CONSTDATA auto h12 = std::chrono::hours(12);
        if (mode_ == pm)
        {
            if (h != h12)
                h = h + h12;
        }
        else if (h == h12)
            h = std::chrono::hours(0);
    }
    return h;
}

CONSTCD14
inline
void
time_of_day_base::make24() NOEXCEPT
{
    h_ = to24hr();
    mode_ = is24hr;
}

CONSTCD14
inline
void
time_of_day_base::make12() NOEXCEPT
{
    if (mode_ == is24hr)
    {
        CONSTDATA auto h12 = std::chrono::hours(12);
        if (h_ >= h12)
        {
            if (h_ > h12)
                h_ = h_ - h12;
            mode_ = pm;
        }
        else
        {
            if (h_ == std::chrono::hours(0))
                h_ = h12;
            mode_ = am;
        }
    }
}

template <class Duration, detail::classify = detail::classify_duration<Duration>::value>
class time_of_day_storage;

template <class Rep, class Period>
class time_of_day_storage<std::chrono::duration<Rep, Period>, detail::classify::hour>
    : private detail::time_of_day_base
{
    using base = detail::time_of_day_base;

public:
    using precision = std::chrono::hours;

#if !defined(_MSC_VER) || _MSC_VER >= 1900
    CONSTCD11 time_of_day_storage() NOEXCEPT = default;
#else
    CONSTCD11 time_of_day_storage() = default;
#endif /* !defined(_MSC_VER) || _MSC_VER >= 1900 */

    CONSTCD11 explicit time_of_day_storage(std::chrono::hours since_midnight) NOEXCEPT
        : base(since_midnight, since_midnight < std::chrono::hours{0}, is24hr)
        {}

    CONSTCD11 explicit time_of_day_storage(std::chrono::hours h, unsigned md) NOEXCEPT
        : base(h, h < std::chrono::hours{0}, md)
        {}

    CONSTCD11 std::chrono::hours hours() const NOEXCEPT {return h_;}
    CONSTCD11 unsigned mode() const NOEXCEPT {return mode_;}

    CONSTCD14 explicit operator precision() const NOEXCEPT
    {
        auto p = to24hr();
        if (neg_)
            p = -p;
        return p;
    }

    CONSTCD14 precision to_duration() const NOEXCEPT
    {
        return static_cast<precision>(*this);
    }

    CONSTCD14 time_of_day_storage& make24() NOEXCEPT {base::make24(); return *this;}
    CONSTCD14 time_of_day_storage& make12() NOEXCEPT {base::make12(); return *this;}

    CONSTCD11 bool in_conventional_range() const NOEXCEPT
    {
        return base::in_conventional_range();
    }

    template<class CharT, class Traits>
    friend
    std::basic_ostream<CharT, Traits>&
    operator<<(std::basic_ostream<CharT, Traits>& os, const time_of_day_storage& t)
    {
        using namespace std;
        detail::save_stream<CharT, Traits> _(os);
        if (t.neg_)
            os << '-';
        os.fill('0');
        os.flags(std::ios::dec | std::ios::right);
        if (t.mode_ != am && t.mode_ != pm)
            os.width(2);
        os << t.h_.count();
        switch (t.mode_)
        {
        case time_of_day_storage::is24hr:
            os << "00";
            break;
        case am:
            os << "am";
            break;
        case pm:
            os << "pm";
            break;
        }
        return os;
    }
};

template <class Rep, class Period>
class time_of_day_storage<std::chrono::duration<Rep, Period>, detail::classify::minute>
    : private detail::time_of_day_base
{
    using base = detail::time_of_day_base;

    std::chrono::minutes m_;

public:
   using precision = std::chrono::minutes;

   CONSTCD11 time_of_day_storage() NOEXCEPT
        : base()
        , m_(0)
        {}

   CONSTCD11 explicit time_of_day_storage(std::chrono::minutes since_midnight) NOEXCEPT
        : base(std::chrono::duration_cast<std::chrono::hours>(since_midnight),
               since_midnight < std::chrono::minutes{0}, is24hr)
        , m_(detail::abs(since_midnight) - h_)
        {}

    CONSTCD11 explicit time_of_day_storage(std::chrono::hours h, std::chrono::minutes m,
                                           unsigned md) NOEXCEPT
        : base(h, false, md)
        , m_(m)
        {}

    CONSTCD11 std::chrono::hours hours() const NOEXCEPT {return h_;}
    CONSTCD11 std::chrono::minutes minutes() const NOEXCEPT {return m_;}
    CONSTCD11 unsigned mode() const NOEXCEPT {return mode_;}

    CONSTCD14 explicit operator precision() const NOEXCEPT
    {
        auto p = to24hr() + m_;
        if (neg_)
            p = -p;
        return p;
    }

    CONSTCD14 precision to_duration() const NOEXCEPT
    {
        return static_cast<precision>(*this);
    }

    CONSTCD14 time_of_day_storage& make24() NOEXCEPT {base::make24(); return *this;}
    CONSTCD14 time_of_day_storage& make12() NOEXCEPT {base::make12(); return *this;}

    CONSTCD11 bool in_conventional_range() const NOEXCEPT
    {
        return base::in_conventional_range() && m_ < std::chrono::hours{1};
    }

    template<class CharT, class Traits>
    friend
    std::basic_ostream<CharT, Traits>&
    operator<<(std::basic_ostream<CharT, Traits>& os, const time_of_day_storage& t)
    {
        using namespace std;
        detail::save_stream<CharT, Traits> _(os);
        if (t.neg_)
            os << '-';
        os.fill('0');
        os.flags(std::ios::dec | std::ios::right);
        if (t.mode_ != am && t.mode_ != pm)
            os.width(2);
        os << t.h_.count() << ':';
        os.width(2);
        os << t.m_.count();
        switch (t.mode_)
        {
        case am:
            os << "am";
            break;
        case pm:
            os << "pm";
            break;
        }
        return os;
    }
};

template <class Rep, class Period>
class time_of_day_storage<std::chrono::duration<Rep, Period>, detail::classify::second>
    : private detail::time_of_day_base
{
    using base = detail::time_of_day_base;
    using dfs = decimal_format_seconds<std::chrono::seconds>;

    std::chrono::minutes m_;
    dfs                  s_;

public:
    using precision = std::chrono::seconds;

    CONSTCD11 time_of_day_storage() NOEXCEPT
        : base()
        , m_(0)
        , s_()
        {}

    CONSTCD11 explicit time_of_day_storage(std::chrono::seconds since_midnight) NOEXCEPT
        : base(std::chrono::duration_cast<std::chrono::hours>(since_midnight),
               since_midnight < std::chrono::seconds{0}, is24hr)
        , m_(std::chrono::duration_cast<std::chrono::minutes>(detail::abs(since_midnight) - h_))
        , s_(detail::abs(since_midnight) - h_ - m_)
        {}

    CONSTCD11 explicit time_of_day_storage(std::chrono::hours h, std::chrono::minutes m,
                                           std::chrono::seconds s, unsigned md) NOEXCEPT
        : base(h, false, md)
        , m_(m)
        , s_(s)
        {}

    CONSTCD11 std::chrono::hours hours() const NOEXCEPT {return h_;}
    CONSTCD11 std::chrono::minutes minutes() const NOEXCEPT {return m_;}
    CONSTCD14 std::chrono::seconds& seconds() NOEXCEPT {return s_.seconds();}
    CONSTCD11 std::chrono::seconds seconds() const NOEXCEPT {return s_.seconds();}
    CONSTCD11 unsigned mode() const NOEXCEPT {return mode_;}

    CONSTCD14 explicit operator precision() const NOEXCEPT
    {
        auto p = to24hr() + s_.to_duration() + m_;
        if (neg_)
            p = -p;
        return p;
    }

    CONSTCD14 precision to_duration() const NOEXCEPT
    {
        return static_cast<precision>(*this);
    }

    CONSTCD14 time_of_day_storage& make24() NOEXCEPT {base::make24(); return *this;}
    CONSTCD14 time_of_day_storage& make12() NOEXCEPT {base::make12(); return *this;}

    CONSTCD11 bool in_conventional_range() const NOEXCEPT
    {
        return base::in_conventional_range() && m_ < std::chrono::hours{1} &&
                                                s_.in_conventional_range();
    }

    template<class CharT, class Traits>
    friend
    std::basic_ostream<CharT, Traits>&
    operator<<(std::basic_ostream<CharT, Traits>& os, const time_of_day_storage& t)
    {
        using namespace std;
        detail::save_stream<CharT, Traits> _(os);
        if (t.neg_)
            os << '-';
        os.fill('0');
        os.flags(std::ios::dec | std::ios::right);
        if (t.mode_ != am && t.mode_ != pm)
            os.width(2);
        os << t.h_.count() << ':';
        os.width(2);
        os << t.m_.count() << ':' << t.s_;
        switch (t.mode_)
        {
        case am:
            os << "am";
            break;
        case pm:
            os << "pm";
            break;
        }
        return os;
    }

    template <class CharT, class Traits, class Duration>
    friend
    std::basic_ostream<CharT, Traits>&
    date::to_stream(std::basic_ostream<CharT, Traits>& os, const CharT* fmt,
          const fields<Duration>& fds, const std::string* abbrev,
          const std::chrono::seconds* offset_sec);

    template <class CharT, class Traits, class Duration, class Alloc>
    friend
    std::basic_istream<CharT, Traits>&
    date::from_stream(std::basic_istream<CharT, Traits>& is, const CharT* fmt,
          fields<Duration>& fds,
          std::basic_string<CharT, Traits, Alloc>* abbrev, std::chrono::minutes* offset);
};

template <class Rep, class Period>
class time_of_day_storage<std::chrono::duration<Rep, Period>, detail::classify::subsecond>
    : private detail::time_of_day_base
{
public:
    using Duration = std::chrono::duration<Rep, Period>;
    using dfs = decimal_format_seconds<typename std::common_type<Duration,
                                       std::chrono::seconds>::type>;
    using precision = typename dfs::precision;

private:
    using base = detail::time_of_day_base;

    std::chrono::minutes m_;
    dfs                  s_;

public:
    CONSTCD11 time_of_day_storage() NOEXCEPT
        : base()
        , m_(0)
        , s_()
        {}

    CONSTCD11 explicit time_of_day_storage(Duration since_midnight) NOEXCEPT
        : base(std::chrono::duration_cast<std::chrono::hours>(since_midnight),
               since_midnight < Duration{0}, is24hr)
        , m_(std::chrono::duration_cast<std::chrono::minutes>(detail::abs(since_midnight) - h_))
        , s_(detail::abs(since_midnight) - h_ - m_)
        {}

    CONSTCD11 explicit time_of_day_storage(std::chrono::hours h, std::chrono::minutes m,
                                           std::chrono::seconds s, precision sub_s,
                                           unsigned md) NOEXCEPT
        : base(h, false, md)
        , m_(m)
        , s_(s + sub_s)
        {}

    CONSTCD11 std::chrono::hours hours() const NOEXCEPT {return h_;}
    CONSTCD11 std::chrono::minutes minutes() const NOEXCEPT {return m_;}
    CONSTCD14 std::chrono::seconds& seconds() NOEXCEPT {return s_.seconds();}
    CONSTCD11 std::chrono::seconds seconds() const NOEXCEPT {return s_.seconds();}
    CONSTCD11 precision subseconds() const NOEXCEPT {return s_.subseconds();}
    CONSTCD11 unsigned mode() const NOEXCEPT {return mode_;}

    CONSTCD14 explicit operator precision() const NOEXCEPT
    {
        auto p = to24hr() + s_.to_duration() + m_;
        if (neg_)
            p = -p;
        return p;
    }

    CONSTCD14 precision to_duration() const NOEXCEPT
    {
        return static_cast<precision>(*this);
    }

    CONSTCD14 time_of_day_storage& make24() NOEXCEPT {base::make24(); return *this;}
    CONSTCD14 time_of_day_storage& make12() NOEXCEPT {base::make12(); return *this;}

    CONSTCD11 bool in_conventional_range() const NOEXCEPT
    {
        return base::in_conventional_range() && m_ < std::chrono::hours{1} &&
                                                s_.in_conventional_range();
    }

    template<class CharT, class Traits>
    friend
    std::basic_ostream<CharT, Traits>&
    operator<<(std::basic_ostream<CharT, Traits>& os, const time_of_day_storage& t)
    {
        using namespace std;
        detail::save_stream<CharT, Traits> _(os);
        if (t.neg_)
            os << '-';
        os.fill('0');
        os.flags(std::ios::dec | std::ios::right);
        if (t.mode_ != am && t.mode_ != pm)
            os.width(2);
        os << t.h_.count() << ':';
        os.width(2);
        os << t.m_.count() << ':' << t.s_;
        switch (t.mode_)
        {
        case am:
            os << "am";
            break;
        case pm:
            os << "pm";
            break;
        }
        return os;
    }

    template <class CharT, class Traits, class Duration>
    friend
    std::basic_ostream<CharT, Traits>&
    date::to_stream(std::basic_ostream<CharT, Traits>& os, const CharT* fmt,
          const fields<Duration>& fds, const std::string* abbrev,
          const std::chrono::seconds* offset_sec);

    template <class CharT, class Traits, class Duration, class Alloc>
    friend
    std::basic_istream<CharT, Traits>&
    date::from_stream(std::basic_istream<CharT, Traits>& is, const CharT* fmt,
          fields<Duration>& fds,
          std::basic_string<CharT, Traits, Alloc>* abbrev, std::chrono::minutes* offset);
};

}  // namespace detail

template <class Duration>
class time_of_day
    : public detail::time_of_day_storage<Duration>
{
    using base = detail::time_of_day_storage<Duration>;
public:
#if !defined(_MSC_VER) || _MSC_VER >= 1900
    CONSTCD11 time_of_day() NOEXCEPT = default;
#else
    CONSTCD11 time_of_day() = default;
#endif /* !defined(_MSC_VER) || _MSC_VER >= 1900 */

    CONSTCD11 explicit time_of_day(Duration since_midnight) NOEXCEPT
        : base(since_midnight)
        {}

    template <class Arg0, class Arg1, class ...Args>
    CONSTCD11
    explicit time_of_day(Arg0&& arg0, Arg1&& arg1, Args&& ...args) NOEXCEPT
        : base(std::forward<Arg0>(arg0), std::forward<Arg1>(arg1), std::forward<Args>(args)...)
        {}
};

template <class Rep, class Period,
          class = typename std::enable_if
              <!std::chrono::treat_as_floating_point<Rep>::value>::type>
CONSTCD11
inline
time_of_day<std::chrono::duration<Rep, Period>>
make_time(const std::chrono::duration<Rep, Period>& d)
{
    return time_of_day<std::chrono::duration<Rep, Period>>(d);
}

CONSTCD11
inline
time_of_day<std::chrono::hours>
make_time(const std::chrono::hours& h, unsigned md)
{
    return time_of_day<std::chrono::hours>(h, md);
}

CONSTCD11
inline
time_of_day<std::chrono::minutes>
make_time(const std::chrono::hours& h, const std::chrono::minutes& m,
          unsigned md)
{
    return time_of_day<std::chrono::minutes>(h, m, md);
}

CONSTCD11
inline
time_of_day<std::chrono::seconds>
make_time(const std::chrono::hours& h, const std::chrono::minutes& m,
          const std::chrono::seconds& s, unsigned md)
{
    return time_of_day<std::chrono::seconds>(h, m, s, md);
}

template <class Rep, class Period,
          class = typename std::enable_if<std::ratio_less<Period,
                                                          std::ratio<1>>::value>::type>
CONSTCD11
inline
time_of_day<std::chrono::duration<Rep, Period>>
make_time(const std::chrono::hours& h, const std::chrono::minutes& m,
          const std::chrono::seconds& s, const std::chrono::duration<Rep, Period>& sub_s,
          unsigned md)
{
    return time_of_day<std::chrono::duration<Rep, Period>>(h, m, s, sub_s, md);
}

template <class CharT, class Traits, class Duration>
inline
typename std::enable_if
<
    !std::chrono::treat_as_floating_point<typename Duration::rep>::value &&
        std::ratio_less<typename Duration::period, days::period>::value
    , std::basic_ostream<CharT, Traits>&
>::type
operator<<(std::basic_ostream<CharT, Traits>& os, const sys_time<Duration>& tp)
{
    auto const dp = date::floor<days>(tp);
    return os << year_month_day(dp) << ' ' << make_time(tp-dp);
}

template <class CharT, class Traits>
inline
std::basic_ostream<CharT, Traits>&
operator<<(std::basic_ostream<CharT, Traits>& os, const sys_days& dp)
{
    return os << year_month_day(dp);
}

template <class CharT, class Traits, class Duration>
inline
std::basic_ostream<CharT, Traits>&
operator<<(std::basic_ostream<CharT, Traits>& os, const local_time<Duration>& ut)
{
    return (os << sys_time<Duration>{ut.time_since_epoch()});
}

// to_stream

template <class Duration>
struct fields
{
    year_month_day        ymd{year{0}/0/0};
    weekday               wd{7u};
    time_of_day<Duration> tod{};

<<<<<<< HEAD
    fields() {};  // = default;   // note: generates compiler error
=======
    fields() {}  // = default;  // Note: doesn't compile with default
>>>>>>> 2a0d0db0

    fields(year_month_day ymd_) : ymd(ymd_) {}
    fields(weekday wd_) : wd(wd_) {}
    fields(time_of_day<Duration> tod_) : tod(tod_) {}

    fields(year_month_day ymd_, weekday wd_) : ymd(ymd_), wd(wd_) {}
    fields(year_month_day ymd_, time_of_day<Duration> tod_) : ymd(ymd_), tod(tod_) {}

    fields(weekday wd_, time_of_day<Duration> tod_) : wd(wd_), tod(tod_) {}

    fields(year_month_day ymd_, weekday wd_, time_of_day<Duration> tod_)
        : ymd(ymd_)
        , wd(wd_)
        , tod(tod_)
        {}
};

namespace detail
{

template <class CharT, class Traits, class Duration>
unsigned
extract_weekday(std::basic_ostream<CharT, Traits>& os, const fields<Duration>& fds)
{
    if (!fds.ymd.ok() && !fds.wd.ok())
    {
        // fds does not contain a valid weekday
        os.setstate(std::ios::failbit);
        return 7;
    }
    unsigned wd;
    if (fds.ymd.ok())
    {
        wd = static_cast<unsigned>(weekday{fds.ymd});
        if (fds.wd.ok() && wd != static_cast<unsigned>(fds.wd))
        {
            // fds.ymd and fds.wd are inconsistent
            os.setstate(std::ios::failbit);
            return 7;
        }
    }
    else
        wd = static_cast<unsigned>(fds.wd);
    return wd;
}

}  // namespace detail

#if ONLY_C_LOCALE

namespace detail
{

inline
std::pair<const std::string*, const std::string*>
weekday_names()
{
    using namespace std;
    static const string nm[] =
    {
        "Sunday",
        "Monday",
        "Tuesday",
        "Wednesday",
        "Thursday",
        "Friday",
        "Saturday",
        "Sun",
        "Mon",
        "Tue",
        "Wed",
        "Thu",
        "Fri",
        "Sat"
    };
    return make_pair(nm, nm+sizeof(nm)/sizeof(nm[0]));
}

inline
std::pair<const std::string*, const std::string*>
month_names()
{
    using namespace std;
    static const string nm[] =
    {
        "January",
        "February",
        "March",
        "April",
        "May",
        "June",
        "July",
        "August",
        "September",
        "October",
        "November",
        "December",
        "Jan",
        "Feb",
        "Mar",
        "Apr",
        "May",
        "Jun",
        "Jul",
        "Aug",
        "Sep",
        "Oct",
        "Nov",
        "Dec"
    };
    return make_pair(nm, nm+sizeof(nm)/sizeof(nm[0]));
}

inline
std::pair<const std::string*, const std::string*>
ampm_names()
{
    using namespace std;
    static const string nm[] =
    {
        "AM",
        "PM"
    };
    return make_pair(nm, nm+sizeof(nm)/sizeof(nm[0]));
}

template <class CharT, class Traits, class FwdIter>
FwdIter
scan_keyword(std::basic_istream<CharT, Traits>& is, FwdIter kb, FwdIter ke)
{
    using namespace std;
    size_t nkw = static_cast<size_t>(std::distance(kb, ke));
    const unsigned char doesnt_match = '\0';
    const unsigned char might_match = '\1';
    const unsigned char does_match = '\2';
    unsigned char statbuf[100];
    unsigned char* status = statbuf;
    std::unique_ptr<unsigned char, void(*)(void*)> stat_hold(0, free);
    if (nkw > sizeof(statbuf))
    {
        status = (unsigned char*)malloc(nkw);
        if (status == nullptr)
            throw bad_alloc();
        stat_hold.reset(status);
    }
    size_t n_might_match = nkw;  // At this point, any keyword might match
    size_t n_does_match = 0;     // but none of them definitely do
    // Initialize all statuses to might_match, except for "" keywords are does_match
    unsigned char* st = status;
    for (auto ky = kb; ky != ke; ++ky, ++st)
    {
        if (!ky->empty())
            *st = might_match;
        else
        {
            *st = does_match;
            --n_might_match;
            ++n_does_match;
        }
    }
    // While there might be a match, test keywords against the next CharT
    for (size_t indx = 0; is && n_might_match > 0; ++indx)
    {
        // Peek at the next CharT but don't consume it
        auto ic = is.peek();
        if (ic == EOF)
        {
            is.setstate(ios::eofbit);
            break;
        }
        auto c = static_cast<char>(toupper(ic));
        bool consume = false;
        // For each keyword which might match, see if the indx character is c
        // If a match if found, consume c
        // If a match is found, and that is the last character in the keyword,
        //    then that keyword matches.
        // If the keyword doesn't match this character, then change the keyword
        //    to doesn't match
        st = status;
        for (auto ky = kb; ky != ke; ++ky, ++st)
        {
            if (*st == might_match)
            {
                if (c == static_cast<char>(toupper((*ky)[indx])))
                {
                    consume = true;
                    if (ky->size() == indx+1)
                    {
                        *st = does_match;
                        --n_might_match;
                        ++n_does_match;
                    }
                }
                else
                {
                    *st = doesnt_match;
                    --n_might_match;
                }
            }
        }
        // consume if we matched a character
        if (consume)
        {
            (void)is.get();
            // If we consumed a character and there might be a matched keyword that
            //   was marked matched on a previous iteration, then such keywords
            //   are now marked as not matching.
            if (n_might_match + n_does_match > 1)
            {
                st = status;
                for (auto ky = kb; ky != ke; ++ky, ++st)
                {
                    if (*st == does_match && ky->size() != indx+1)
                    {
                        *st = doesnt_match;
                        --n_does_match;
                    }
                }
            }
        }
    }
    // We've exited the loop because we hit eof and/or we have no more "might matches".
    // Return the first matching result
    for (st = status; kb != ke; ++kb, ++st)
        if (*st == does_match)
            break;
    if (kb == ke)
        is.setstate(ios_base::failbit);
    return kb;
}

}  // namespace detail

#endif  // ONLY_C_LOCALE

template <class CharT, class Traits, class Duration>
std::basic_ostream<CharT, Traits>&
to_stream(std::basic_ostream<CharT, Traits>& os, const CharT* fmt,
          const fields<Duration>& fds, const std::string* abbrev,
          const std::chrono::seconds* offset_sec)
{
    using namespace std;
    using namespace std::chrono;
    tm tm;
#if !ONLY_C_LOCALE
    auto& facet = use_facet<time_put<CharT>>(os.getloc());
#endif
    const CharT* command = nullptr;
    CharT modified = CharT{};
    for (; *fmt; ++fmt)
    {
        switch (*fmt)
        {
        case 'a':
        case 'A':
            if (command)
            {
                if (modified == CharT{})
                {
                    tm.tm_wday = static_cast<int>(detail::extract_weekday(os, fds));
                    if (os.fail())
                        return os;
#if !ONLY_C_LOCALE
                    const CharT f[] = {'%', *fmt};
                    facet.put(os, os, os.fill(), &tm, begin(f), end(f));
#else  // ONLY_C_LOCALE
                    os << detail::weekday_names().first[tm.tm_wday+7*(*fmt == 'a')];
#endif  // ONLY_C_LOCALE
                }
                else
                {
                    os << CharT{'%'} << modified << *fmt;
                    modified = CharT{};
                }
                command = nullptr;
            }
            else
                os << *fmt;
            break;
        case 'b':
        case 'B':
        case 'h':
            if (command)
            {
                if (modified == CharT{})
                {
                    tm.tm_mon = static_cast<int>(unsigned(fds.ymd.month())) - 1;
#if !ONLY_C_LOCALE
                    const CharT f[] = {'%', *fmt};
                    facet.put(os, os, os.fill(), &tm, begin(f), end(f));
#else  // ONLY_C_LOCALE
                    os << detail::month_names().first[tm.tm_mon+12*(*fmt == 'b')];
#endif  // ONLY_C_LOCALE
                }
                else
                {
                    os << CharT{'%'} << modified << *fmt;
                    modified = CharT{};
                }
                command = nullptr;
            }
            else
                os << *fmt;
            break;
        case 'c':
        case 'x':
            if (command)
            {
                if (modified == CharT{'O'})
                    os << CharT{'%'} << modified << *fmt;
                else
                {
#if !ONLY_C_LOCALE
                    tm = std::tm{};
                    auto const& ymd = fds.ymd;
                    auto ld = local_days(ymd);
                    tm.tm_sec = static_cast<int>(fds.tod.seconds().count());
                    tm.tm_min = static_cast<int>(fds.tod.minutes().count());
                    tm.tm_hour = static_cast<int>(fds.tod.hours().count());
                    tm.tm_mday = static_cast<int>(static_cast<unsigned>(ymd.day()));
                    tm.tm_mon = static_cast<int>(static_cast<unsigned>(ymd.month()) - 1);
                    tm.tm_year = static_cast<int>(ymd.year()) - 1900;
                    tm.tm_wday = static_cast<int>(detail::extract_weekday(os, fds));
                    if (os.fail())
                        return os;
                    tm.tm_yday = static_cast<int>((ld - local_days(ymd.year()/1/1)).count());
                    CharT f[3] = {'%'};
                    auto fe = begin(f) + 1;
                    if (modified == CharT{'E'})
                        *fe++ = modified;
                    *fe++ = *fmt;
                    facet.put(os, os, os.fill(), &tm, begin(f), fe);
#else  // ONLY_C_LOCALE
                    if (*fmt == 'c')
                    {
                        auto wd = static_cast<int>(detail::extract_weekday(os, fds));
                        os << detail::weekday_names().first[static_cast<unsigned>(wd)+7]
                           << ' ';
                        os << detail::month_names().first[
                                 static_cast<unsigned>(fds.ymd.month())-1+12] << ' ';
                        auto d = static_cast<int>(static_cast<unsigned>(fds.ymd.day()));
                        if (d < 10)
                            os << ' ';
                        os << d << ' ' 
                           << make_time(duration_cast<seconds>(fds.tod.to_duration()))
                           << ' ' << fds.ymd.year();
                        
                    }
                    else  // *fmt == 'x'
                    {
                        auto const& ymd = fds.ymd;
                        detail::save_stream<CharT, Traits> _(os);
                        os.fill('0');
                        os.flags(std::ios::dec | std::ios::right);
                        os.width(2);
                        os << static_cast<unsigned>(ymd.month()) << CharT{'/'};
                        os.width(2);
                        os << static_cast<unsigned>(ymd.day()) << CharT{'/'};
                        os.width(2);
                        os << static_cast<int>(ymd.year()) % 100;
                    }
#endif  // ONLY_C_LOCALE
                }
                command = nullptr;
                modified = CharT{};
            }
            else
                os << *fmt;
            break;
        case 'C':
            if (command)
            {
                auto y = static_cast<int>(fds.ymd.year());
#if !ONLY_C_LOCALE
                if (modified == CharT{})
                {
#endif
                    detail::save_stream<CharT, Traits> _(os);
                    os.fill('0');
                    os.flags(std::ios::dec | std::ios::right);
                    if (y >= 0)
                    {
                        os.width(2);
                        os << y/100;
                    }
                    else
                    {
                        os << CharT{'-'};
                        os.width(2);
                        os << -(y-99)/100;
                    }
#if !ONLY_C_LOCALE
                }
                else if (modified == CharT{'E'})
                {
                    tm.tm_year = y - 1900;
                    CharT f[3] = {'%', 'E', 'C'};
                    facet.put(os, os, os.fill(), &tm, begin(f), end(f));
                }
                else
                {
                    os << CharT{'%'} << modified << *fmt;
                }
#endif
                command = nullptr;
                modified = CharT{};
            }
            else
                os << *fmt;
            break;
        case 'd':
        case 'e':
            if (command)
            {
                auto d = static_cast<int>(static_cast<unsigned>(fds.ymd.day()));
#if !ONLY_C_LOCALE
                if (modified == CharT{})
                {
#endif
                    detail::save_stream<CharT, Traits> _(os);
                    if (*fmt == CharT{'d'})
                        os.fill('0');
                    os.flags(std::ios::dec | std::ios::right);
                    os.width(2);
                    os << d;
#if !ONLY_C_LOCALE
                }
                else if (modified == CharT{'O'})
                {
                    tm.tm_mday = d;
                    CharT f[3] = {'%', 'O', *fmt};
                    facet.put(os, os, os.fill(), &tm, begin(f), end(f));
                }
                else
                {
                    os << CharT{'%'} << modified << *fmt;
                }
#endif
                command = nullptr;
                modified = CharT{};
            }
            else
                os << *fmt;
            break;
        case 'D':
            if (command)
            {
                if (modified == CharT{})
                {
                    auto const& ymd = fds.ymd;
                    detail::save_stream<CharT, Traits> _(os);
                    os.fill('0');
                    os.flags(std::ios::dec | std::ios::right);
                    os.width(2);
                    os << static_cast<unsigned>(ymd.month()) << CharT{'/'};
                    os.width(2);
                    os << static_cast<unsigned>(ymd.day()) << CharT{'/'};
                    os.width(2);
                    os << static_cast<int>(ymd.year()) % 100;
                }
                else
                {
                    os << CharT{'%'} << modified << *fmt;
                    modified = CharT{};
                }
                command = nullptr;
            }
            else
                os << *fmt;
            break;
        case 'F':
            if (command)
            {
                if (modified == CharT{})
                {
                    auto const& ymd = fds.ymd;
                    detail::save_stream<CharT, Traits> _(os);
                    os.fill('0');
                    os.flags(std::ios::dec | std::ios::right);
                    os.width(4);
                    os << static_cast<int>(ymd.year()) << CharT{'-'};
                    os.width(2);
                    os << static_cast<unsigned>(ymd.month()) << CharT{'-'};
                    os.width(2);
                    os << static_cast<unsigned>(ymd.day());
                }
                else
                {
                    os << CharT{'%'} << modified << *fmt;
                    modified = CharT{};
                }
                command = nullptr;
            }
            else
                os << *fmt;
            break;
        case 'g':
        case 'G':
            if (command)
            {
                if (modified == CharT{})
                {
                    auto ld = local_days(fds.ymd);
                    auto y = year_month_day{ld + days{3}}.year();
                    auto start = local_days((y - years{1})/date::dec/thu[last]) + (mon-thu);
                    if (ld < start)
                        --y;
                    if (*fmt == CharT{'G'})
                        os << y;
                    else
                    {
                        detail::save_stream<CharT, Traits> _(os);
                        os.fill('0');
                        os.flags(std::ios::dec | std::ios::right);
                        os.width(2);
                        os << std::abs(static_cast<int>(y)) % 100;
                    }
                }
                else
                {
                    os << CharT{'%'} << modified << *fmt;
                    modified = CharT{};
                }
                command = nullptr;
            }
            else
                os << *fmt;
            break;
        case 'H':
        case 'I':
            if (command)
            {
                auto hms = fds.tod;
#if !ONLY_C_LOCALE
                if (modified == CharT{})
                {
#endif
                    if (*fmt == CharT{'I'})
                        hms.make12();
                    if (hms.hours() < hours{10})
                        os << CharT{'0'};
                    os << hms.hours().count();
#if !ONLY_C_LOCALE
                }
                else if (modified == CharT{'O'})
                {
                    const CharT f[] = {'%', modified, *fmt};
                    tm.tm_hour = static_cast<int>(hms.hours().count());
                    facet.put(os, os, os.fill(), &tm, begin(f), end(f));
                }
                else
                {
                    os << CharT{'%'} << modified << *fmt;
                }
#endif
                modified = CharT{};
                command = nullptr;
            }
            else
                os << *fmt;
            break;
        case 'j':
            if (command)
            {
                if (modified == CharT{})
                {
                    auto ld = local_days(fds.ymd);
                    auto y = fds.ymd.year();
                    auto doy = ld - local_days(y/jan/1) + days{1};
                    detail::save_stream<CharT, Traits> _(os);
                    os.fill('0');
                    os.flags(std::ios::dec | std::ios::right);
                    os.width(3);
                    os << doy.count();
                }
                else
                {
                    os << CharT{'%'} << modified << *fmt;
                    modified = CharT{};
                }
                command = nullptr;
            }
            else
                os << *fmt;
            break;
        case 'm':
            if (command)
            {
                auto m = static_cast<unsigned>(fds.ymd.month());
#if !ONLY_C_LOCALE
                if (modified == CharT{})
                {
#endif
                    if (m < 10)
                        os << CharT{'0'};
                    os << m;
#if !ONLY_C_LOCALE
                }
                else if (modified == CharT{'O'})
                {
                    const CharT f[] = {'%', modified, *fmt};
                    tm.tm_mon = static_cast<int>(m-1);
                    facet.put(os, os, os.fill(), &tm, begin(f), end(f));
                }
                else
                {
                    os << CharT{'%'} << modified << *fmt;
                }
#endif
                modified = CharT{};
                command = nullptr;
            }
            else
                os << *fmt;
            break;
        case 'M':
            if (command)
            {
#if !ONLY_C_LOCALE
                if (modified == CharT{})
                {
#endif
                    if (fds.tod.minutes() < minutes{10})
                        os << CharT{'0'};
                    os << fds.tod.minutes().count();
#if !ONLY_C_LOCALE
                }
                else if (modified == CharT{'O'})
                {
                    const CharT f[] = {'%', modified, *fmt};
                    tm.tm_min = static_cast<int>(fds.tod.minutes().count());
                    facet.put(os, os, os.fill(), &tm, begin(f), end(f));
                }
                else
                {
                    os << CharT{'%'} << modified << *fmt;
                }
#endif
                modified = CharT{};
                command = nullptr;
            }
            else
                os << *fmt;
            break;
        case 'n':
            if (command)
            {
                if (modified == CharT{})
                    os << CharT{'\n'};
                else
                {
                    os << CharT{'%'} << modified << *fmt;
                    modified = CharT{};
                }
                command = nullptr;
            }
            else
                os << *fmt;
            break;
        case 'p':
            if (command)
            {
#if !ONLY_C_LOCALE
                if (modified == CharT{})
                {
                    const CharT f[] = {'%', *fmt};
                    tm.tm_hour = static_cast<int>(fds.tod.hours().count());
                    facet.put(os, os, os.fill(), &tm, begin(f), end(f));
                }
                else
                {
                    os << CharT{'%'} << modified << *fmt;
                }
#else
                if (fds.tod.hours() < hours{12})
                    os << detail::ampm_names().first[0];
                else
                    os << detail::ampm_names().first[1];
#endif
                modified = CharT{};
                command = nullptr;
            }
            else
                os << *fmt;
            break;
        case 'r':
            if (command)
            {
#if !ONLY_C_LOCALE
                if (modified == CharT{})
                {
                    const CharT f[] = {'%', *fmt};
                    tm.tm_hour = static_cast<int>(fds.tod.hours().count());
                    tm.tm_min = static_cast<int>(fds.tod.minutes().count());
                    tm.tm_sec = static_cast<int>(fds.tod.seconds().count());
                    facet.put(os, os, os.fill(), &tm, begin(f), end(f));
                }
                else
                {
                    os << CharT{'%'} << modified << *fmt;
                }
#else
                time_of_day<seconds> tod(duration_cast<seconds>(fds.tod.to_duration()));
                tod.make12();
                detail::save_stream<CharT, Traits> _(os);
                os.fill('0');
                os.width(2);
                os << tod.hours().count() << CharT{':'};
                os.width(2);
                os << tod.minutes().count() << CharT{':'};
                os.width(2);
                os << tod.seconds().count() << CharT{' '};
                tod.make24();
                if (tod.hours() < hours{12})
                    os << detail::ampm_names().first[0];
                else
                    os << detail::ampm_names().first[1];
#endif
                modified = CharT{};
                command = nullptr;
            }
            else
                os << *fmt;
            break;
        case 'R':
            if (command)
            {
                if (modified == CharT{})
                {
                    if (fds.tod.hours() < hours{10})
                        os << CharT{'0'};
                    os << fds.tod.hours().count() << CharT{':'};
                    if (fds.tod.minutes() < minutes{10})
                        os << CharT{'0'};
                    os << fds.tod.minutes().count();
                }
                else
                {
                    os << CharT{'%'} << modified << *fmt;
                    modified = CharT{};
                }
                command = nullptr;
            }
            else
                os << *fmt;
            break;
        case 'S':
            if (command)
            {
#if !ONLY_C_LOCALE
                if (modified == CharT{})
                {
#endif
                    os << fds.tod.s_;
#if !ONLY_C_LOCALE
                }
                else if (modified == CharT{'O'})
                {
                    const CharT f[] = {'%', modified, *fmt};
                    tm.tm_sec = static_cast<int>(fds.tod.s_.seconds().count());
                    facet.put(os, os, os.fill(), &tm, begin(f), end(f));
                }
                else
                {
                    os << CharT{'%'} << modified << *fmt;
                }
#endif
                modified = CharT{};
                command = nullptr;
            }
            else
                os << *fmt;
            break;
        case 't':
            if (command)
            {
                if (modified == CharT{})
                    os << CharT{'\t'};
                else
                {
                    os << CharT{'%'} << modified << *fmt;
                    modified = CharT{};
                }
                command = nullptr;
            }
            else
                os << *fmt;
            break;
        case 'T':
            if (command)
            {
                if (modified == CharT{})
                {
                    os << fds.tod;
                }
                else
                {
                    os << CharT{'%'} << modified << *fmt;
                    modified = CharT{};
                }
                command = nullptr;
            }
            else
                os << *fmt;
            break;
        case 'u':
            if (command)
            {
                auto wd = detail::extract_weekday(os, fds);
                if (os.fail())
                    return os;
#if !ONLY_C_LOCALE
                if (modified == CharT{})
                {
#endif
                    os << (wd != 0 ? wd : 7u);
#if !ONLY_C_LOCALE
                }
                else if (modified == CharT{'O'})
                {
                    const CharT f[] = {'%', modified, *fmt};
                    tm.tm_wday = static_cast<int>(wd);
                    facet.put(os, os, os.fill(), &tm, begin(f), end(f));
                }
                else
                {
                    os << CharT{'%'} << modified << *fmt;
                }
#endif
                modified = CharT{};
                command = nullptr;
            }
            else
                os << *fmt;
            break;
        case 'U':
            if (command)
            {
                auto const& ymd = fds.ymd;
                auto ld = local_days(ymd);
#if !ONLY_C_LOCALE
                if (modified == CharT{})
                {
#endif
                    auto st = local_days(sun[1]/jan/ymd.year());
                    if (ld < st)
                        os << CharT{'0'} << CharT{'0'};
                    else
                    {
                        auto wn = duration_cast<weeks>(ld - st).count() + 1;
                        if (wn < 10)
                            os << CharT{'0'};
                        os << wn;
                    }
 #if !ONLY_C_LOCALE
               }
                else if (modified == CharT{'O'})
                {
                    const CharT f[] = {'%', modified, *fmt};
                    tm.tm_year = static_cast<int>(ymd.year()) - 1900;
                    tm.tm_wday = static_cast<int>(detail::extract_weekday(os, fds));
                    if (os.fail())
                        return os;
                    tm.tm_yday = static_cast<int>((ld - local_days(ymd.year()/1/1)).count());
                    facet.put(os, os, os.fill(), &tm, begin(f), end(f));
                }
                else
                {
                    os << CharT{'%'} << modified << *fmt;
                }
#endif
                modified = CharT{};
                command = nullptr;
            }
            else
                os << *fmt;
            break;
        case 'V':
            if (command)
            {
                auto ld = local_days(fds.ymd);
#if !ONLY_C_LOCALE
                if (modified == CharT{})
                {
#endif
                    auto y = year_month_day{ld + days{3}}.year();
                    auto st = local_days((y - years{1})/12/thu[last]) + (mon-thu);
                    if (ld < st)
                    {
                        --y;
                        st = local_days((y - years{1})/12/thu[last]) + (mon-thu);
                    }
                    auto wn = duration_cast<weeks>(ld - st).count() + 1;
                    if (wn < 10)
                        os << CharT{'0'};
                    os << wn;
#if !ONLY_C_LOCALE
                }
                else if (modified == CharT{'O'})
                {
                    const CharT f[] = {'%', modified, *fmt};
                    auto const& ymd = fds.ymd;
                    tm.tm_year = static_cast<int>(ymd.year()) - 1900;
                    tm.tm_wday = static_cast<int>(detail::extract_weekday(os, fds));
                    if (os.fail())
                        return os;
                    tm.tm_yday = static_cast<int>((ld - local_days(ymd.year()/1/1)).count());
                    facet.put(os, os, os.fill(), &tm, begin(f), end(f));
                }
                else
                {
                    os << CharT{'%'} << modified << *fmt;
                }
#endif
                modified = CharT{};
                command = nullptr;
            }
            else
                os << *fmt;
            break;
        case 'w':
            if (command)
            {
                auto wd = detail::extract_weekday(os, fds);
                if (os.fail())
                    return os;
#if !ONLY_C_LOCALE
                if (modified == CharT{})
                {
#endif
                    os << wd;
#if !ONLY_C_LOCALE
                }
                else if (modified == CharT{'O'})
                {
                    const CharT f[] = {'%', modified, *fmt};
                    tm.tm_wday = static_cast<int>(wd);
                    facet.put(os, os, os.fill(), &tm, begin(f), end(f));
                }
                else
                {
                    os << CharT{'%'} << modified << *fmt;
                }
#endif
                modified = CharT{};
                command = nullptr;
            }
            else
                os << *fmt;
            break;
        case 'W':
            if (command)
            {
                auto const& ymd = fds.ymd;
                auto ld = local_days(ymd);
#if !ONLY_C_LOCALE
                if (modified == CharT{})
                {
#endif
                    auto st = local_days(mon[1]/jan/ymd.year());
                    if (ld < st)
                        os << CharT{'0'} << CharT{'0'};
                    else
                    {
                        auto wn = duration_cast<weeks>(ld - st).count() + 1;
                        if (wn < 10)
                            os << CharT{'0'};
                        os << wn;
                    }
#if !ONLY_C_LOCALE
                }
                else if (modified == CharT{'O'})
                {
                    const CharT f[] = {'%', modified, *fmt};
                    tm.tm_year = static_cast<int>(ymd.year()) - 1900;
                    tm.tm_wday = static_cast<int>(detail::extract_weekday(os, fds));
                    if (os.fail())
                        return os;
                    tm.tm_yday = static_cast<int>((ld - local_days(ymd.year()/1/1)).count());
                    facet.put(os, os, os.fill(), &tm, begin(f), end(f));
                }
                else
                {
                    os << CharT{'%'} << modified << *fmt;
                }
#endif
                modified = CharT{};
                command = nullptr;
            }
            else
                os << *fmt;
            break;
        case 'X':
            if (command)
            {
#if !ONLY_C_LOCALE
                if (modified == CharT{'O'})
                    os << CharT{'%'} << modified << *fmt;
                else
                {
                    tm = std::tm{};
                    tm.tm_sec = static_cast<int>(fds.tod.seconds().count());
                    tm.tm_min = static_cast<int>(fds.tod.minutes().count());
                    tm.tm_hour = static_cast<int>(fds.tod.hours().count());
                    CharT f[3] = {'%'};
                    auto fe = begin(f) + 1;
                    if (modified == CharT{'E'})
                        *fe++ = modified;
                    *fe++ = *fmt;
                    facet.put(os, os, os.fill(), &tm, begin(f), fe);
                }
#else
                os << fds.tod;
#endif
                command = nullptr;
                modified = CharT{};
            }
            else
                os << *fmt;
            break;
        case 'y':
            if (command)
            {
                auto y = static_cast<int>(fds.ymd.year());
#if !ONLY_C_LOCALE
                if (modified == CharT{})
                {
#endif
                    y = std::abs(y) % 100;
                    if (y < 10)
                        os << CharT{'0'};
                    os << y;
#if !ONLY_C_LOCALE
                }
                else
                {
                    const CharT f[] = {'%', modified, *fmt};
                    tm.tm_year = y - 1900;
                    facet.put(os, os, os.fill(), &tm, begin(f), end(f));
                }
#endif
                modified = CharT{};
                command = nullptr;
            }
            else
                os << *fmt;
            break;
        case 'Y':
            if (command)
            {
                auto y = fds.ymd.year();
#if !ONLY_C_LOCALE
                if (modified == CharT{})
                {
#endif
                    os << y;
#if !ONLY_C_LOCALE
                }
                else if (modified == CharT{'E'})
                {
                    const CharT f[] = {'%', modified, *fmt};
                    tm.tm_year = static_cast<int>(y) - 1900;
                    facet.put(os, os, os.fill(), &tm, begin(f), end(f));
                }
                else
                {
                    os << CharT{'%'} << modified << *fmt;
                }
#endif
                modified = CharT{};
                command = nullptr;
            }
            else
                os << *fmt;
            break;
        case 'z':
            if (command)
            {
                if (offset_sec == nullptr)
                {
                    // Can not format %z with unknown offset
                    os.setstate(ios::failbit);
                    return os;
                }
                auto m = duration_cast<minutes>(*offset_sec);
                auto neg = m < minutes{0};
                m = date::abs(m);
                auto h = duration_cast<hours>(m);
                m -= h;
                if (neg)
                    os << CharT{'-'};
                else
                    os << CharT{'+'};
                if (h < hours{10})
                    os << CharT{'0'};
                os << h.count();
                if (modified != CharT{})
                    os << CharT{':'};
                if (m < minutes{10})
                    os << CharT{'0'};
                os << m.count();
                command = nullptr;
                modified = CharT{};
            }
            else
                os << *fmt;
            break;
        case 'Z':
            if (command)
            {
                if (modified == CharT{})
                {
                    if (abbrev == nullptr)
                    {
                        // Can not format %Z with unknown time_zone
                        os.setstate(ios::failbit);
                        return os;
                    }
                    for (auto c : *abbrev)
                        os << CharT(c);
                }
                else
                {
                    os << CharT{'%'} << modified << *fmt;
                    modified = CharT{};
                }
                command = nullptr;
            }
            else
                os << *fmt;
            break;
        case 'E':
        case 'O':
            if (command)
            {
                if (modified == CharT{})
                {
                    modified = *fmt;
                }
                else
                {
                    os << CharT{'%'} << modified << *fmt;
                    command = nullptr;
                    modified = CharT{};
                }
            }
            else
                os << *fmt;
            break;
        case '%':
            if (command)
            {
                if (modified == CharT{})
                {
                    os << CharT{'%'};
                    command = nullptr;
                }
                else
                {
                    os << CharT{'%'} << modified << CharT{'%'};
                    command = nullptr;
                    modified = CharT{};
                }
            }
            else
                command = fmt;
            break;
        default:
            if (command)
            {
                os << CharT{'%'};
                command = nullptr;
            }
            if (modified != CharT{})
            {
                os << modified;
                modified = CharT{};
            }
            os << *fmt;
            break;
        }
    }
    if (command)
        os << CharT{'%'};
    if (modified != CharT{})
        os << modified;
    return os;
}

template <class CharT, class Traits>
inline
std::basic_ostream<CharT, Traits>&
to_stream(std::basic_ostream<CharT, Traits>& os, const CharT* fmt, const year& y)
{
    using CT = std::chrono::seconds;
    fields<CT> fds{y/0/0};
    return to_stream(os, fmt, fds);
}

template <class CharT, class Traits>
inline
std::basic_ostream<CharT, Traits>&
to_stream(std::basic_ostream<CharT, Traits>& os, const CharT* fmt, const month& m)
{
    using CT = std::chrono::seconds;
    fields<CT> fds{m/0/0};
    return to_stream(os, fmt, fds);
}

template <class CharT, class Traits>
inline
std::basic_ostream<CharT, Traits>&
to_stream(std::basic_ostream<CharT, Traits>& os, const CharT* fmt, const day& d)
{
    using CT = std::chrono::seconds;
    fields<CT> fds{d/0/0};
    return to_stream(os, fmt, fds);
}

template <class CharT, class Traits>
inline
std::basic_ostream<CharT, Traits>&
to_stream(std::basic_ostream<CharT, Traits>& os, const CharT* fmt, const weekday& wd)
{
    using CT = std::chrono::seconds;
    fields<CT> fds{wd};
    return to_stream(os, fmt, fds);
}

template <class CharT, class Traits>
inline
std::basic_ostream<CharT, Traits>&
to_stream(std::basic_ostream<CharT, Traits>& os, const CharT* fmt, const year_month& ym)
{
    using CT = std::chrono::seconds;
    fields<CT> fds{ym/0};
    return to_stream(os, fmt, fds);
}

template <class CharT, class Traits>
inline
std::basic_ostream<CharT, Traits>&
to_stream(std::basic_ostream<CharT, Traits>& os, const CharT* fmt, const month_day& md)
{
    using CT = std::chrono::seconds;
    fields<CT> fds{md/0};
    return to_stream(os, fmt, fds);
}

template <class CharT, class Traits>
inline
std::basic_ostream<CharT, Traits>&
to_stream(std::basic_ostream<CharT, Traits>& os, const CharT* fmt,
          const year_month_day& ymd)
{
    using CT = std::chrono::seconds;
    fields<CT> fds{ymd};
    return to_stream(os, fmt, fds);
}

template <class CharT, class Traits, class Rep, class Period>
inline
std::basic_ostream<CharT, Traits>&
to_stream(std::basic_ostream<CharT, Traits>& os, const CharT* fmt,
          const std::chrono::duration<Rep, Period>& d)
{
    using Duration = std::chrono::duration<Rep, Period>;
    using CT = typename std::common_type<Duration, std::chrono::seconds>::type;
    fields<CT> fds{time_of_day<CT>{d}};
    return to_stream(os, fmt, fds);
}

template <class CharT, class Traits, class Duration>
std::basic_ostream<CharT, Traits>&
to_stream(std::basic_ostream<CharT, Traits>& os, const CharT* fmt,
          const local_time<Duration>& tp, const std::string* abbrev = nullptr,
          const std::chrono::seconds* offset_sec = nullptr)
{
    using CT = typename std::common_type<Duration, std::chrono::seconds>::type;
    auto ld = floor<days>(tp);
    fields<CT> fds{year_month_day{ld}, time_of_day<CT>{tp-ld}};
    return to_stream(os, fmt, fds, abbrev, offset_sec);
}

template <class CharT, class Traits, class Duration>
std::basic_ostream<CharT, Traits>&
to_stream(std::basic_ostream<CharT, Traits>& os, const CharT* fmt,
          const sys_time<Duration>& tp)
{
    using CT = typename std::common_type<Duration, std::chrono::seconds>::type;
    const std::string abbrev("UTC");
    CONSTDATA std::chrono::seconds offset{0};
    auto sd = floor<days>(tp);
    fields<CT> fds{year_month_day{sd}, time_of_day<CT>{tp-sd}};
    return to_stream(os, fmt, fds, &abbrev, &offset);
}

// format

template <class CharT, class Streamable>
auto
format(const std::locale& loc, const CharT* fmt, const Streamable& tp)
    -> decltype(to_stream(std::declval<std::basic_ostream<CharT>&>(), fmt, tp),
                std::basic_string<CharT>{})
{
    std::basic_ostringstream<CharT> os;
    os.imbue(loc);
    to_stream(os, fmt, tp);
    return os.str();
}

template <class CharT, class Streamable>
auto
format(const CharT* fmt, const Streamable& tp)
    -> decltype(to_stream(std::declval<std::basic_ostream<CharT>&>(), fmt, tp),
                std::basic_string<CharT>{})
{
    std::basic_ostringstream<CharT> os;
    to_stream(os, fmt, tp);
    return os.str();
}

template <class CharT, class Traits, class Alloc, class Streamable>
auto
format(const std::locale& loc, const std::basic_string<CharT, Traits, Alloc>& fmt,
       const Streamable& tp)
    -> decltype(to_stream(std::declval<std::basic_ostream<CharT, Traits>&>(), fmt.c_str(), tp),
                std::basic_string<CharT, Traits, Alloc>{})
{
    std::basic_ostringstream<CharT, Traits, Alloc> os;
    os.imbue(loc);
    to_stream(os, fmt.c_str(), tp);
    return os.str();
}

template <class CharT, class Traits, class Alloc, class Streamable>
auto
format(const std::basic_string<CharT, Traits, Alloc>& fmt, const Streamable& tp)
    -> decltype(to_stream(std::declval<std::basic_ostream<CharT, Traits>&>(), fmt.c_str(), tp),
                std::basic_string<CharT, Traits, Alloc>{})
{
    std::basic_ostringstream<CharT, Traits, Alloc> os;
    to_stream(os, fmt.c_str(), tp);
    return os.str();
}

// parse

namespace detail
{

template <class CharT, class Traits>
bool
read_char(std::basic_istream<CharT, Traits>& is, CharT fmt, std::ios::iostate& err)
{
    auto ic = is.get();
    if (Traits::eq_int_type(ic, Traits::eof()) ||
       !Traits::eq(Traits::to_char_type(ic), fmt))
    {
        err |= std::ios::failbit;
        is.setstate(std::ios::failbit);
        return false;
    }
    return true;
}

template <class CharT, class Traits>
unsigned
read_unsigned(std::basic_istream<CharT, Traits>& is, unsigned m = 1, unsigned M = 10)
{
    unsigned x = 0;
    unsigned count = 0;
    while (true)
    {
        auto ic = is.peek();
        if (Traits::eq_int_type(ic, Traits::eof()))
            break;
        auto c = static_cast<char>(Traits::to_char_type(ic));
        if (!('0' <= c && c <= '9'))
            break;
        (void)is.get();
        ++count;
        x = 10*x + static_cast<unsigned>(c - '0');
        if (count == M)
            break;
    }
    if (count < m)
        is.setstate(std::ios::failbit);
    return x;
}

template <class CharT, class Traits>
int
read_signed(std::basic_istream<CharT, Traits>& is, unsigned m = 1, unsigned M = 10)
{
    auto ic = is.peek();
    if (!Traits::eq_int_type(ic, Traits::eof()))
    {
        auto c = static_cast<char>(Traits::to_char_type(ic));
        if (('0' <= c && c <= '9') || c == '-' || c == '+')
        {
            if (c == '-' || c == '+')
                (void)is.get();
            auto x = static_cast<int>(read_unsigned(is, std::max(m, 1u), M));
            if (!is.fail())
            {
                if (c == '-')
                    x = -x;
                return x;
            }
        }
    }
    if (m > 0)
        is.setstate(std::ios::failbit);
    return 0;
}

template <class CharT, class Traits>
long double
read_long_double(std::basic_istream<CharT, Traits>& is, unsigned m = 1, unsigned M = 10)
{
    using namespace std;
    unsigned count = 0;
    auto decimal_point = Traits::to_int_type(
        use_facet<numpunct<CharT>>(is.getloc()).decimal_point());
    string buf;
    while (true)
    {
        auto ic = is.peek();
        if (Traits::eq_int_type(ic, Traits::eof()))
            break;
        if (Traits::eq_int_type(ic, decimal_point))
        {
            buf += '.';
            decimal_point = Traits::eof();
            is.get();
        }
        else
        {
            auto c = static_cast<char>(Traits::to_char_type(ic));
            if (!('0' <= c && c <= '9'))
                break;
            buf += c;
            (void)is.get();
            ++count;
        }
        if (count == M)
            break;
    }
    if (count < m)
    {
        is.setstate(std::ios::failbit);
        return 0;
    }
    return std::stold(buf);
}

struct rs
{
    int& i;
    unsigned m;
    unsigned M;
};

struct ru
{
    int& i;
    unsigned m;
    unsigned M;
};

struct rld
{
    long double& i;
    unsigned m;
    unsigned M;
};

template <class CharT, class Traits>
void
read(std::basic_istream<CharT, Traits>&)
{
}

template <class CharT, class Traits, class ...Args>
void
read(std::basic_istream<CharT, Traits>& is, CharT a0, Args&& ...args);

template <class CharT, class Traits, class ...Args>
void
read(std::basic_istream<CharT, Traits>& is, rs a0, Args&& ...args);

template <class CharT, class Traits, class ...Args>
void
read(std::basic_istream<CharT, Traits>& is, ru a0, Args&& ...args);

template <class CharT, class Traits, class ...Args>
void
read(std::basic_istream<CharT, Traits>& is, int a0, Args&& ...args);

template <class CharT, class Traits, class ...Args>
void
read(std::basic_istream<CharT, Traits>& is, rld a0, Args&& ...args);

template <class CharT, class Traits, class ...Args>
void
read(std::basic_istream<CharT, Traits>& is, CharT a0, Args&& ...args)
{
    // No-op if a0 == CharT{}
    if (a0 != CharT{})
    {
        auto ic = is.peek();
        if (Traits::eq_int_type(ic, Traits::eof()))
        {
            is.setstate(std::ios::failbit | std::ios::eofbit);
            return;
        }
        if (!Traits::eq(Traits::to_char_type(ic), a0))
        {
            is.setstate(std::ios::failbit);
            return;
        }
        (void)is.get();
    }
    read(is, std::forward<Args>(args)...);
}

template <class CharT, class Traits, class ...Args>
void
read(std::basic_istream<CharT, Traits>& is, rs a0, Args&& ...args)
{
    auto x = read_signed(is, a0.m, a0.M);
    if (is.fail())
        return;
    a0.i = x;
    read(is, std::forward<Args>(args)...);
}

template <class CharT, class Traits, class ...Args>
void
read(std::basic_istream<CharT, Traits>& is, ru a0, Args&& ...args)
{
    auto x = read_unsigned(is, a0.m, a0.M);
    if (is.fail())
        return;
    a0.i = static_cast<int>(x);
    read(is, std::forward<Args>(args)...);
}

template <class CharT, class Traits, class ...Args>
void
read(std::basic_istream<CharT, Traits>& is, int a0, Args&& ...args)
{
    if (a0 != -1)
    {
        auto u = static_cast<unsigned>(a0);
        CharT buf[std::numeric_limits<unsigned>::digits10+2] = {};
        auto e = buf;
        do
        {
            *e++ = CharT(u % 10) + CharT{'0'};
            u /= 10;
        } while (u > 0);
        std::reverse(buf, e);
        for (auto p = buf; p != e && is.rdstate() == std::ios::goodbit; ++p)
            read(is, *p);
    }
    if (is.rdstate() == std::ios::goodbit)
        read(is, std::forward<Args>(args)...);
}

template <class CharT, class Traits, class ...Args>
void
read(std::basic_istream<CharT, Traits>& is, rld a0, Args&& ...args)
{
    auto x = read_long_double(is, a0.m, a0.M);
    if (is.fail())
        return;
    a0.i = x;
    read(is, std::forward<Args>(args)...);
}

}  // namespace detail;

template <class CharT, class Traits, class Duration, class Alloc = std::allocator<CharT>>
std::basic_istream<CharT, Traits>&
from_stream(std::basic_istream<CharT, Traits>& is, const CharT* fmt,
            fields<Duration>& fds, std::basic_string<CharT, Traits, Alloc>* abbrev,
            std::chrono::minutes* offset)
{
    using namespace std;
    using namespace std::chrono;
    typename basic_istream<CharT, Traits>::sentry ok{is, true};
    if (ok)
    {
#if !ONLY_C_LOCALE
        auto& f = use_facet<time_get<CharT>>(is.getloc());
        std::tm tm{};
#endif
        std::basic_string<CharT, Traits, Alloc> temp_abbrev;
        minutes temp_offset{};
        const CharT* command = nullptr;
        auto modified = CharT{};
        auto width = -1;
        CONSTDATA int not_a_year = numeric_limits<short>::min();
        int Y = not_a_year;
        CONSTDATA int not_a_century = not_a_year / 100;
        int C = not_a_century;
        CONSTDATA int not_a_2digit_year = 100;
        int y = not_a_2digit_year;
        int m{};
        int d{};
        int j{};
        CONSTDATA int not_a_weekday = 7;
        int wd = not_a_weekday;
        CONSTDATA int not_a_hour_12_value = 0;
        int I = not_a_hour_12_value;
        hours h{};
        minutes min{};
        Duration s{};
        int g = not_a_2digit_year;
        int G = not_a_year;
        CONSTDATA int not_a_week_num = 100;
        int V = not_a_week_num;
        int U = not_a_week_num;
        int W = not_a_week_num;
        using detail::read;
        using detail::rs;
        using detail::ru;
        using detail::rld;
        for (; *fmt && is.rdstate() == std::ios::goodbit; ++fmt)
        {
            switch (*fmt)
            {
            case 'a':
            case 'A':
                if (command)
                {
#if !ONLY_C_LOCALE
                    ios_base::iostate err = ios_base::goodbit;
                    f.get(is, 0, is, err, &tm, command, fmt+1);
                    if ((err & ios::failbit) == 0)
                        wd = tm.tm_wday;
                    is.setstate(err);
#else
                    auto nm = detail::weekday_names();
                    auto i = detail::scan_keyword(is, nm.first, nm.second) - nm.first;
                    if (!is.fail())
                        wd = i % 7;
#endif
                    command = nullptr;
                    width = -1;
                    modified = CharT{};
                }
                else
                    read(is, *fmt);
                break;
            case 'b':
            case 'B':
            case 'h':
                if (command)
                {
#if !ONLY_C_LOCALE
                    ios_base::iostate err = ios_base::goodbit;
                    f.get(is, 0, is, err, &tm, command, fmt+1);
                    if ((err & ios::failbit) == 0)
                        m = tm.tm_mon + 1;
                    is.setstate(err);
#else
                    auto nm = detail::month_names();
                    auto i = detail::scan_keyword(is, nm.first, nm.second) - nm.first;
                    if (!is.fail())
                        m = i % 12 + 1;
#endif
                    command = nullptr;
                    width = -1;
                    modified = CharT{};
                }
                else
                    read(is, *fmt);
                break;
            case 'c':
                if (command)
                {
#if !ONLY_C_LOCALE
                    ios_base::iostate err = ios_base::goodbit;
                    f.get(is, 0, is, err, &tm, command, fmt+1);
                    if ((err & ios::failbit) == 0)
                    {
                        Y = tm.tm_year + 1900;
                        m = tm.tm_mon + 1;
                        d = tm.tm_mday;
                        h = hours{tm.tm_hour};
                        min = minutes{tm.tm_min};
                        s = duration_cast<Duration>(seconds{tm.tm_sec});
                    }
                    is.setstate(err);
#else
                    auto nm = detail::weekday_names();
                    auto i = detail::scan_keyword(is, nm.first, nm.second) - nm.first;
                    if (is.fail())
                        goto broken;
                    wd = i % 7;
                    ws(is);
                    nm = detail::month_names();
                    i = detail::scan_keyword(is, nm.first, nm.second) - nm.first;
                    if (is.fail())
                        goto broken;
                    m = i % 12 + 1;
                    ws(is);
                    read(is, rs{d, 1, 2});
                    if (is.fail())
                        goto broken;
                    ws(is);
                    using dfs = detail::decimal_format_seconds<Duration>;
                    CONSTDATA auto w = Duration::period::den == 1 ? 2 : 3 + dfs::width;
                    int H;
                    int M;
                    long double S;
                    read(is, ru{H, 1, 2}, CharT{':'}, ru{M, 1, 2},
                                          CharT{':'}, rld{S, 1, w});
                    if (is.fail())
                        goto broken;
                    h = hours{H};
                    min = minutes{M};
                    s = round<Duration>(duration<long double>{S});
                    ws(is);
                    read(is, rs{Y, 1, 4u});
#endif
                    command = nullptr;
                    width = -1;
                    modified = CharT{};
                }
                else
                    read(is, *fmt);
                break;
            case 'x':
                if (command)
                {
#if !ONLY_C_LOCALE
                    ios_base::iostate err = ios_base::goodbit;
                    f.get(is, 0, is, err, &tm, command, fmt+1);
                    if ((err & ios::failbit) == 0)
                    {
                        Y = tm.tm_year + 1900;
                        m = tm.tm_mon + 1;
                        d = tm.tm_mday;
                    }
                    is.setstate(err);
#else
                    read(is, ru{m, 1, 2}, CharT{'/'}, ru{d, 1, 2}, CharT{'/'},
                             rs{y, 1, 2});
#endif
                    command = nullptr;
                    width = -1;
                    modified = CharT{};
                }
                else
                    read(is, *fmt);
                break;
            case 'X':
                if (command)
                {
#if !ONLY_C_LOCALE
                    ios_base::iostate err = ios_base::goodbit;
                    f.get(is, 0, is, err, &tm, command, fmt+1);
                    if ((err & ios::failbit) == 0)
                    {
                        h = hours{tm.tm_hour};
                        min = minutes{tm.tm_min};
                        s = duration_cast<Duration>(seconds{tm.tm_sec});
                    }
                    is.setstate(err);
#else
                    using dfs = detail::decimal_format_seconds<Duration>;
                    CONSTDATA auto w = Duration::period::den == 1 ? 2 : 3 + dfs::width;
                    int H;
                    int M;
                    long double S;
                    read(is, ru{H, 1, 2}, CharT{':'}, ru{M, 1, 2},
                                          CharT{':'}, rld{S, 1, w});
                    if (!is.fail())
                    {
                        h = hours{H};
                        min = minutes{M};
                        s = round<Duration>(duration<long double>{S});
                    }
#endif
                    command = nullptr;
                    width = -1;
                    modified = CharT{};
                }
                else
                    read(is, *fmt);
                break;
            case 'C':
                if (command)
                {
#if !ONLY_C_LOCALE
                    if (modified == CharT{})
                    {
#endif
                        read(is, rs{C, 1, width == -1 ? 2u : static_cast<unsigned>(width)});
#if !ONLY_C_LOCALE
                    }
                    else
                    {
                        ios_base::iostate err = ios_base::goodbit;
                        f.get(is, 0, is, err, &tm, command, fmt+1);
                        if ((err & ios::failbit) == 0)
                        {
                            auto tY = tm.tm_year + 1900;
                            C = (tY >= 0 ? tY : tY-99) / 100;
                        }
                        is.setstate(err);
                    }
#endif
                    command = nullptr;
                    width = -1;
                    modified = CharT{};
                }
                else
                    read(is, *fmt);
                break;
            case 'D':
                if (command)
                {
                    if (modified == CharT{})
                        read(is, ru{m, 1, 2}, CharT{'\0'}, CharT{'/'}, CharT{'\0'},
                                 ru{d, 1, 2}, CharT{'\0'}, CharT{'/'}, CharT{'\0'},
                                 rs{y, 1, 2});
                    else
                        read(is, CharT{'%'}, width, modified, *fmt);
                    command = nullptr;
                    width = -1;
                    modified = CharT{};
                }
                else
                    read(is, *fmt);
                break;
            case 'F':
                if (command)
                {
                    if (modified == CharT{})
                        read(is, rs{Y, 1, width == -1 ? 4u : static_cast<unsigned>(width)},
                                 CharT{'-'}, ru{m, 1, 2}, CharT{'-'}, ru{d, 1, 2});
                    else
                        read(is, CharT{'%'}, width, modified, *fmt);
                    command = nullptr;
                    width = -1;
                    modified = CharT{};
                }
                else
                    read(is, *fmt);
                break;
            case 'd':
            case 'e':
                if (command)
                {
#if !ONLY_C_LOCALE
                    if (modified == CharT{})
#endif
                        read(is, rs{d, 1, width == -1 ? 2u : static_cast<unsigned>(width)});
#if !ONLY_C_LOCALE
                    else if (modified == CharT{'O'})
                    {
                        ios_base::iostate err = ios_base::goodbit;
                        f.get(is, 0, is, err, &tm, command, fmt+1);
                        command = nullptr;
                        width = -1;
                        modified = CharT{};
                        if ((err & ios::failbit) == 0)
                            d = tm.tm_mday;
                        is.setstate(err);
                    }
                    else
                        read(is, CharT{'%'}, width, modified, *fmt);
#endif
                    command = nullptr;
                    width = -1;
                    modified = CharT{};
                }
                else
                    read(is, *fmt);
                break;
            case 'H':
                if (command)
                {
#if !ONLY_C_LOCALE
                    if (modified == CharT{})
                    {
#endif
                        int H;
                        read(is, ru{H, 1, width == -1 ? 2u : static_cast<unsigned>(width)});
                        if (!is.fail())
                            h = hours{H};
#if !ONLY_C_LOCALE
                    }
                    else if (modified == CharT{'O'})
                    {
                        ios_base::iostate err = ios_base::goodbit;
                        f.get(is, 0, is, err, &tm, command, fmt+1);
                        if ((err & ios::failbit) == 0)
                            h = hours{tm.tm_hour};
                        is.setstate(err);
                    }
                    else
                        read(is, CharT{'%'}, width, modified, *fmt);
#endif
                    command = nullptr;
                    width = -1;
                    modified = CharT{};
                }
                else
                    read(is, *fmt);
                break;
            case 'I':
                if (command)
                {
                    if (modified == CharT{})
                    {
                        // reads in an hour into I, but most be in [1, 12]
                        read(is, rs{I, 1, width == -1 ? 2u : static_cast<unsigned>(width)});
                        if (I != not_a_hour_12_value)
                        {
                            if (!(1 <= I && I <= 12))
                            {
                                I = not_a_hour_12_value;
                                goto broken;
                            }
                        }
                    }
                    else
                        read(is, CharT{'%'}, width, modified, *fmt);
                    command = nullptr;
                    width = -1;
                    modified = CharT{};
                }
                else
                    read(is, *fmt);
               break;
            case 'j':
                if (command)
                {
                    if (modified == CharT{})
                        read(is, ru{j, 1, width == -1 ? 3u : static_cast<unsigned>(width)});
                    else
                        read(is, CharT{'%'}, width, modified, *fmt);
                    command = nullptr;
                    width = -1;
                    modified = CharT{};
                }
                else
                    read(is, *fmt);
                break;
            case 'M':
                if (command)
                {
#if !ONLY_C_LOCALE
                    if (modified == CharT{})
                    {
#endif
                        int M;
                        read(is, ru{M, 1, width == -1 ? 2u : static_cast<unsigned>(width)});
                        if (!is.fail())
                            min = minutes{M};
#if !ONLY_C_LOCALE
                    }
                    else if (modified == CharT{'O'})
                    {
                        ios_base::iostate err = ios_base::goodbit;
                        f.get(is, 0, is, err, &tm, command, fmt+1);
                        if ((err & ios::failbit) == 0)
                            min = minutes{tm.tm_min};
                        is.setstate(err);
                    }
                    else
                        read(is, CharT{'%'}, width, modified, *fmt);
#endif
                    command = nullptr;
                    width = -1;
                    modified = CharT{};
                }
                else
                    read(is, *fmt);
                break;
            case 'm':
                if (command)
                {
#if !ONLY_C_LOCALE
                    if (modified == CharT{})
#endif
                        read(is, rs{m, 1, width == -1 ? 2u : static_cast<unsigned>(width)});
#if !ONLY_C_LOCALE
                    else if (modified == CharT{'O'})
                    {
                        ios_base::iostate err = ios_base::goodbit;
                        f.get(is, 0, is, err, &tm, command, fmt+1);
                        if ((err & ios::failbit) == 0)
                            m = tm.tm_mon + 1;
                        is.setstate(err);
                    }
                    else
                        read(is, CharT{'%'}, width, modified, *fmt);
#endif
                    command = nullptr;
                    width = -1;
                    modified = CharT{};
                }
                else
                    read(is, *fmt);
                break;
            case 'n':
            case 't':
                if (command)
                {
                    // %n matches a single white space character
                    // %t matches 0 or 1 white space characters
                    auto ic = is.peek();
                    if (Traits::eq_int_type(ic, Traits::eof()))
                    {
                        ios_base::iostate err = ios_base::eofbit;
                        if (*fmt == 'n')
                            err |= ios_base::failbit;
                        is.setstate(err);
                        break;
                    }
                    if (isspace(ic))
                    {
                        (void)is.get();
                    }
                    else if (*fmt == 'n')
                        is.setstate(ios_base::failbit);
                    command = nullptr;
                    width = -1;
                    modified = CharT{};
                }
                else
                    read(is, *fmt);
                break;
            case 'p':
                // Error if haven't yet seen %I
                if (command)
                {
#if !ONLY_C_LOCALE
                    if (modified == CharT{})
                    {
                        if (I == not_a_hour_12_value)
                            goto broken;
                        tm = std::tm{};
                        tm.tm_hour = I;
                        ios_base::iostate err = ios_base::goodbit;
                        f.get(is, 0, is, err, &tm, command, fmt+1);
                        if (err & ios::failbit)
                            goto broken;
                        h = hours{tm.tm_hour};
                        I = not_a_hour_12_value;
                    }
                    else
                        read(is, CharT{'%'}, width, modified, *fmt);
#else
                    if (I == not_a_hour_12_value)
                        goto broken;
                    auto nm = detail::ampm_names();
                    auto i = detail::scan_keyword(is, nm.first, nm.second) - nm.first;
                    if (is.fail())
                        goto broken;
                    h = hours{I};
                    if (i == 1)
                    {
                        if (h != hours{12})
                            h += hours{12};
                    }
                    else if (h == hours{12})
                        h = hours{0};
                    I = not_a_hour_12_value;
#endif
                    command = nullptr;
                    width = -1;
                    modified = CharT{};
                }
                else
                    read(is, *fmt);

               break;
            case 'r':
                if (command)
                {
#if !ONLY_C_LOCALE
                    ios_base::iostate err = ios_base::goodbit;
                    f.get(is, 0, is, err, &tm, command, fmt+1);
                    if ((err & ios::failbit) == 0)
                    {
                        h = hours{tm.tm_hour};
                        min = minutes{tm.tm_min};
                        s = duration_cast<Duration>(seconds{tm.tm_sec});
                    }
                    is.setstate(err);
#else
                    using dfs = detail::decimal_format_seconds<Duration>;
                    CONSTDATA auto w = Duration::period::den == 1 ? 2 : 3 + dfs::width;
                    int H;
                    int M;
                    long double S;
                    read(is, ru{H, 1, 2}, CharT{':'}, ru{M, 1, 2},
                                          CharT{':'}, rld{S, 1, w});
                    if (is.fail() || !(1 <= H && H <= 12))
                        goto broken;
                    ws(is);
                    auto nm = detail::ampm_names();
                    auto i = detail::scan_keyword(is, nm.first, nm.second) - nm.first;
                    if (is.fail())
                        goto broken;
                    h = hours{H};
                    if (i == 1)
                    {
                        if (h != hours{12})
                            h += hours{12};
                    }
                    else if (h == hours{12})
                        h = hours{0};
                    min = minutes{M};
                    s = round<Duration>(duration<long double>{S});
#endif
                    command = nullptr;
                    width = -1;
                    modified = CharT{};
                }
                else
                    read(is, *fmt);
                break;
            case 'R':
                if (command)
                {
                    if (modified == CharT{})
                    {
                        int H, M;
                        read(is, ru{H, 1, 2}, CharT{'\0'}, CharT{':'}, CharT{'\0'},
                                 ru{M, 1, 2}, CharT{'\0'});
                        if (!is.fail())
                        {
                            h = hours{H};
                            min = minutes{M};
                        }
                    }
                    else
                        read(is, CharT{'%'}, width, modified, *fmt);
                    command = nullptr;
                    width = -1;
                    modified = CharT{};
                }
                else
                    read(is, *fmt);
                break;
            case 'S':
                if (command)
                {
 #if !ONLY_C_LOCALE
                   if (modified == CharT{})
                    {
#endif
                        using dfs = detail::decimal_format_seconds<Duration>;
                        CONSTDATA auto w = Duration::period::den == 1 ? 2 : 3 + dfs::width;
                        long double S;
                        read(is, rld{S, 1, width == -1 ? w : static_cast<unsigned>(width)});
                        if (!is.fail())
                            s = round<Duration>(duration<long double>{S});
#if !ONLY_C_LOCALE
                    }
                    else if (modified == CharT{'O'})
                    {
                        ios_base::iostate err = ios_base::goodbit;
                        f.get(is, 0, is, err, &tm, command, fmt+1);
                        if ((err & ios::failbit) == 0)
                            s = duration_cast<Duration>(seconds{tm.tm_sec});
                        is.setstate(err);
                    }
                    else
                        read(is, CharT{'%'}, width, modified, *fmt);
#endif
                    command = nullptr;
                    width = -1;
                    modified = CharT{};
                }
                else
                    read(is, *fmt);
                break;
            case 'T':
                if (command)
                {
                    if (modified == CharT{})
                    {
                        using dfs = detail::decimal_format_seconds<Duration>;
                        CONSTDATA auto w = Duration::period::den == 1 ? 2 : 3 + dfs::width;
                        int H;
                        int M;
                        long double S;
                        read(is, ru{H, 1, 2}, CharT{':'}, ru{M, 1, 2},
                                              CharT{':'}, rld{S, 1, w});
                        if (!is.fail())
                        {
                            h = hours{H};
                            min = minutes{M};
                            s = round<Duration>(duration<long double>{S});
                        }
                    }
                    else
                        read(is, CharT{'%'}, width, modified, *fmt);
                    command = nullptr;
                    width = -1;
                    modified = CharT{};
                }
                else
                    read(is, *fmt);
                break;
            case 'Y':
                if (command)
                {
#if !ONLY_C_LOCALE
                    if (modified == CharT{})
#endif
                        read(is, rs{Y, 1, width == -1 ? 4u : static_cast<unsigned>(width)});
#if !ONLY_C_LOCALE
                    else if (modified == CharT{'E'})
                    {
                        ios_base::iostate err = ios_base::goodbit;
                        f.get(is, 0, is, err, &tm, command, fmt+1);
                        if ((err & ios::failbit) == 0)
                            Y = tm.tm_year + 1900;
                        is.setstate(err);
                    }
                    else
                        read(is, CharT{'%'}, width, modified, *fmt);
#endif
                    command = nullptr;
                    width = -1;
                    modified = CharT{};
                }
                else
                    read(is, *fmt);
                break;
            case 'y':
                if (command)
                {
#if !ONLY_C_LOCALE
                    if (modified == CharT{})
#endif
                        read(is, ru{y, 1, width == -1 ? 2u : static_cast<unsigned>(width)});
#if !ONLY_C_LOCALE
                    else
                    {
                        ios_base::iostate err = ios_base::goodbit;
                        f.get(is, 0, is, err, &tm, command, fmt+1);
                        if ((err & ios::failbit) == 0)
                            Y = tm.tm_year + 1900;
                        is.setstate(err);
                    }
#endif
                    command = nullptr;
                    width = -1;
                    modified = CharT{};
                }
                else
                    read(is, *fmt);
                break;
            case 'g':
                if (command)
                {
                    if (modified == CharT{})
                        read(is, ru{g, 1, width == -1 ? 2u : static_cast<unsigned>(width)});
                    else
                        read(is, CharT{'%'}, width, modified, *fmt);
                    command = nullptr;
                    width = -1;
                    modified = CharT{};
                }
                else
                    read(is, *fmt);
                break;
            case 'G':
                if (command)
                {
                    if (modified == CharT{})
                        read(is, rs{G, 1, width == -1 ? 4u : static_cast<unsigned>(width)});
                    else
                        read(is, CharT{'%'}, width, modified, *fmt);
                    command = nullptr;
                    width = -1;
                    modified = CharT{};
                }
                else
                    read(is, *fmt);
                break;
            case 'U':
                if (command)
                {
                    if (modified == CharT{})
                        read(is, ru{U, 1, width == -1 ? 2u : static_cast<unsigned>(width)});
                    else
                        read(is, CharT{'%'}, width, modified, *fmt);
                    command = nullptr;
                    width = -1;
                    modified = CharT{};
                }
                else
                    read(is, *fmt);
                break;
            case 'V':
                if (command)
                {
                    if (modified == CharT{})
                        read(is, ru{V, 1, width == -1 ? 2u : static_cast<unsigned>(width)});
                    else
                        read(is, CharT{'%'}, width, modified, *fmt);
                    command = nullptr;
                    width = -1;
                    modified = CharT{};
                }
                else
                    read(is, *fmt);
                break;
            case 'W':
                if (command)
                {
                    if (modified == CharT{})
                        read(is, ru{W, 1, width == -1 ? 2u : static_cast<unsigned>(width)});
                    else
                        read(is, CharT{'%'}, width, modified, *fmt);
                    command = nullptr;
                    width = -1;
                    modified = CharT{};
                }
                else
                    read(is, *fmt);
                break;
            case 'u':
            case 'w':
                if (command)
                {
#if !ONLY_C_LOCALE
                    if (modified == CharT{})
                    {
#endif
                        read(is, ru{wd, 1, width == -1 ? 1u : static_cast<unsigned>(width)});
                        if (!is.fail() && *fmt == 'u')
                        {
                            if (wd == 7)
                                wd = 0;
                            else if (wd == 0)
                                wd = 7;
                        }
#if !ONLY_C_LOCALE
                    }
                    else if (modified == CharT{'O'})
                    {
                        ios_base::iostate err = ios_base::goodbit;
                        f.get(is, 0, is, err, &tm, command, fmt+1);
                        if ((err & ios::failbit) == 0)
                            wd = tm.tm_wday;
                        is.setstate(err);
                    }
                    else
                        read(is, CharT{'%'}, width, modified, *fmt);
#endif
                    command = nullptr;
                    width = -1;
                    modified = CharT{};
                }
                else
                    read(is, *fmt);
                break;
            case 'E':
            case 'O':
                if (command)
                {
                    if (modified == CharT{})
                    {
                        modified = *fmt;
                    }
                    else
                    {
                        read(is, CharT{'%'}, width, modified, *fmt);
                        command = nullptr;
                        width = -1;
                        modified = CharT{};
                    }
                }
                else
                    read(is, *fmt);
                break;
            case '%':
                if (command)
                {
                    if (modified == CharT{})
                        read(is, *fmt);
                    else
                        read(is, CharT{'%'}, width, modified, *fmt);
                    command = nullptr;
                    width = -1;
                    modified = CharT{};
                }
                else
                    command = fmt;
                break;
            case 'z':
                if (command)
                {
                    int H, M;
                    if (modified == CharT{})
                        read(is, rs{H, 2, 2}, ru{M, 2, 2});
                    else
                        read(is, rs{H, 1, 2}, CharT{':'}, ru{M, 2, 2});
                    if (!is.fail())
                        temp_offset = hours{H} + minutes{M};
                    command = nullptr;
                    width = -1;
                    modified = CharT{};
                }
                else
                    read(is, *fmt);
                break;
            case 'Z':
                if (command)
                {
                    if (modified == CharT{})
                    {
                        if (!temp_abbrev.empty())
                            is.setstate(ios::failbit);
                        else
                        {
                            while (is.rdstate() == std::ios::goodbit)
                            {
                                auto i = is.rdbuf()->sgetc();
                                if (Traits::eq_int_type(i, Traits::eof()))
                                {
                                    is.setstate(ios::eofbit);
                                    break;
                                }
                                auto wc = Traits::to_char_type(i);
                                auto c = static_cast<char>(wc);
                                // is c a valid time zone name or abbreviation character?
                                if (!(CharT{1} < wc && wc < CharT{127}) || !(isalnum(c) ||
                                        c == '_' || c == '/' || c == '-' || c == '+'))
                                    break;
                                temp_abbrev.push_back(c);
                                is.rdbuf()->sbumpc();
                            }
                            if (temp_abbrev.empty())
                                is.setstate(ios::failbit);
                        }
                    }
                    else
                        read(is, CharT{'%'}, width, modified, *fmt);
                    command = nullptr;
                    width = -1;
                    modified = CharT{};
                }
                else
                    read(is, *fmt);
                break;
            default:
                if (command)
                {
                    if (width == -1 && modified == CharT{} && '0' <= *fmt && *fmt <= '9')
                    {
                        width = static_cast<char>(*fmt) - '0';
                        while ('0' <= fmt[1] && fmt[1] <= '9')
                            width = 10*width + static_cast<char>(*++fmt) - '0';
                    }
                    else
                    {
                        if (modified == CharT{})
                            read(is, CharT{'%'}, width, *fmt);
                        else
                            read(is, CharT{'%'}, width, modified, *fmt);
                        command = nullptr;
                        width = -1;
                        modified = CharT{};
                    }
                }
                else  // !command
                {
                    if (isspace(*fmt))
                        ws(is); // space matches 0 or more white space characters
                    else
                        read(is, *fmt);
                }
                break;
            }
        }
        // is.rdstate() != ios::goodbit || *fmt == CharT{}
        if (is.rdstate() == ios::goodbit && command)
        {
            if (modified == CharT{})
                read(is, CharT{'%'}, width);
            else
                read(is, CharT{'%'}, width, modified);
        }
        if (is.rdstate() != ios::goodbit && *fmt != CharT{} && !is.fail())
            is.setstate(ios::failbit);
        if (!is.fail())
        {
            if (y != not_a_2digit_year)
            {
                // Convert y and an optional C to Y
                if (!(0 <= y && y <= 99))
                    goto broken;
                if (C == not_a_century)
                {
                    if (Y == not_a_year)
                    {
                        if (y >= 69)
                            C = 19;
                        else
                            C = 20;
                    }
                    else
                    {
                        C = (Y >= 0 ? Y : Y-100) / 100;
                    }
                }
                int tY;
                if (C >= 0)
                    tY = 100*C + y;
                else
                    tY = 100*(C+1) - (y == 0 ? 100 : y);
                if (Y != not_a_year && Y != tY)
                    goto broken;
                Y = tY;
            }
            if (g != not_a_2digit_year)
            {
                // Convert g and an optional C to G
                if (!(0 <= g && g <= 99))
                    goto broken;
                if (C == not_a_century)
                {
                    if (G == not_a_year)
                    {
                        if (g >= 69)
                            C = 19;
                        else
                            C = 20;
                    }
                    else
                    {
                        C = (G >= 0 ? G : G-100) / 100;
                    }
                }
                int tG;
                if (C >= 0)
                    tG = 100*C + g;
                else
                    tG = 100*(C+1) - (g == 0 ? 100 : g);
                if (G != not_a_year && G != tG)
                    goto broken;
                G = tG;
            }
            if (G != not_a_year)
            {
                // Convert G, V and wd to Y, m and d
                if (V == not_a_week_num || wd == not_a_weekday)
                    goto broken;
                auto ymd = year_month_day{local_days(year{G-1}/dec/thu[last]) +
                                          (mon-thu) + weeks{V-1} +
                                          (weekday{static_cast<unsigned>(wd)}-mon)};
                if (Y == not_a_year)
                    Y = static_cast<int>(ymd.year());
                else if (year{Y} != ymd.year())
                    goto broken;
                if (m == 0)
                    m = static_cast<int>(static_cast<unsigned>(ymd.month()));
                else if (month(static_cast<unsigned>(m)) != ymd.month())
                    goto broken;
                if (d == 0)
                    d = static_cast<int>(static_cast<unsigned>(ymd.day()));
                else if (day(static_cast<unsigned>(d)) != ymd.day())
                    goto broken;
            }
            if (j != 0 && Y != not_a_year)
            {
                auto ymd = year_month_day{local_days(year{Y}/1/1) + days{j-1}};
                if (m == 0)
                    m = static_cast<int>(static_cast<unsigned>(ymd.month()));
                else if (month(static_cast<unsigned>(m)) != ymd.month())
                    goto broken;
                if (d == 0)
                    d = static_cast<int>(static_cast<unsigned>(ymd.day()));
                else if (day(static_cast<unsigned>(d)) != ymd.day())
                    goto broken;
            }
            if (U != not_a_week_num && Y != not_a_year)
            {
                if (wd == not_a_weekday)
                    goto broken;
                sys_days sd;
                if (U == 0)
                    sd = year{Y-1}/dec/weekday{static_cast<unsigned>(wd)}[last];
                else
                    sd = sys_days(year{Y}/jan/sun[1]) + weeks{U-1} +
                         (weekday{static_cast<unsigned>(wd)} - sun);
                year_month_day ymd = sd;
                if (year{Y} != ymd.year())
                    goto broken;
                if (m == 0)
                    m = static_cast<int>(static_cast<unsigned>(ymd.month()));
                else if (month(static_cast<unsigned>(m)) != ymd.month())
                    goto broken;
                if (d == 0)
                    d = static_cast<int>(static_cast<unsigned>(ymd.day()));
                else if (day(static_cast<unsigned>(d)) != ymd.day())
                    goto broken;
            }
            if (W != not_a_week_num && Y != not_a_year)
            {
                if (wd == not_a_weekday)
                    goto broken;
                sys_days sd;
                if (W == 0)
                    sd = year{Y-1}/dec/weekday{static_cast<unsigned>(wd)}[last];
                else
                    sd = sys_days(year{Y}/jan/mon[1]) + weeks{W-1} +
                         (weekday{static_cast<unsigned>(wd)} - mon);
                year_month_day ymd = sd;
                if (year{Y} != ymd.year())
                    goto broken;
                if (m == 0)
                    m = static_cast<int>(static_cast<unsigned>(ymd.month()));
                else if (month(static_cast<unsigned>(m)) != ymd.month())
                    goto broken;
                if (d == 0)
                    d = static_cast<int>(static_cast<unsigned>(ymd.day()));
                else if (day(static_cast<unsigned>(d)) != ymd.day())
                    goto broken;
            }
            auto ymd = year{Y}/m/d;
            if (wd != not_a_weekday && ymd.ok())
            {
                if (weekday{static_cast<unsigned>(wd)} != weekday(ymd))
                    goto broken;
            }
            fds.ymd = ymd;
            fds.tod = time_of_day<Duration>(hours{h} + minutes{min});
            fds.tod.s_ = detail::decimal_format_seconds<Duration>{s};
            if (wd != not_a_weekday)
                fds.wd = weekday{static_cast<unsigned>(wd)};
            if (abbrev != nullptr)
                *abbrev = std::move(temp_abbrev);
            if (offset != nullptr)
                *offset = temp_offset;
        }
        return is;
    }
broken:
    is.setstate(ios_base::failbit);
    return is;
}

template <class CharT, class Traits, class Alloc = std::allocator<CharT>>
std::basic_istream<CharT, Traits>&
from_stream(std::basic_istream<CharT, Traits>& is, const CharT* fmt, year& y,
            std::basic_string<CharT, Traits, Alloc>* abbrev = nullptr,
            std::chrono::minutes* offset = nullptr)
{
    using namespace std;
    using namespace std::chrono;
    using CT = seconds;
    fields<CT> fds{};
    from_stream(is, fmt, fds, abbrev, offset);
    if (!fds.ymd.year().ok())
        is.setstate(ios::failbit);
    if (!is.fail())
        y = fds.ymd.year();
    return is;
}

template <class CharT, class Traits, class Alloc = std::allocator<CharT>>
std::basic_istream<CharT, Traits>&
from_stream(std::basic_istream<CharT, Traits>& is, const CharT* fmt, month& m,
            std::basic_string<CharT, Traits, Alloc>* abbrev = nullptr,
            std::chrono::minutes* offset = nullptr)
{
    using namespace std;
    using namespace std::chrono;
    using CT = seconds;
    fields<CT> fds{};
    from_stream(is, fmt, fds, abbrev, offset);
    if (!fds.ymd.month().ok())
        is.setstate(ios::failbit);
    if (!is.fail())
        m = fds.ymd.month();
    return is;
}

template <class CharT, class Traits, class Alloc = std::allocator<CharT>>
std::basic_istream<CharT, Traits>&
from_stream(std::basic_istream<CharT, Traits>& is, const CharT* fmt, day& d,
            std::basic_string<CharT, Traits, Alloc>* abbrev = nullptr,
            std::chrono::minutes* offset = nullptr)
{
    using namespace std;
    using namespace std::chrono;
    using CT = seconds;
    fields<CT> fds{};
    from_stream(is, fmt, fds, abbrev, offset);
    if (!fds.ymd.day().ok())
        is.setstate(ios::failbit);
    if (!is.fail())
        d = fds.ymd.day();
    return is;
}

template <class CharT, class Traits, class Alloc = std::allocator<CharT>>
std::basic_istream<CharT, Traits>&
from_stream(std::basic_istream<CharT, Traits>& is, const CharT* fmt, weekday& wd,
            std::basic_string<CharT, Traits, Alloc>* abbrev = nullptr,
            std::chrono::minutes* offset = nullptr)
{
    using namespace std;
    using namespace std::chrono;
    using CT = seconds;
    fields<CT> fds{};
    from_stream(is, fmt, fds, abbrev, offset);
    if (!fds.wd.ok())
        is.setstate(ios::failbit);
    if (!is.fail())
        wd = fds.wd;
    return is;
}

template <class CharT, class Traits, class Alloc = std::allocator<CharT>>
std::basic_istream<CharT, Traits>&
from_stream(std::basic_istream<CharT, Traits>& is, const CharT* fmt, year_month& ym,
            std::basic_string<CharT, Traits, Alloc>* abbrev = nullptr,
            std::chrono::minutes* offset = nullptr)
{
    using namespace std;
    using namespace std::chrono;
    using CT = seconds;
    fields<CT> fds{};
    from_stream(is, fmt, fds, abbrev, offset);
    if (!fds.ymd.month().ok())
        is.setstate(ios::failbit);
    if (!is.fail())
        ym = fds.ymd.year()/fds.ymd.month();
    return is;
}

template <class CharT, class Traits, class Alloc = std::allocator<CharT>>
std::basic_istream<CharT, Traits>&
from_stream(std::basic_istream<CharT, Traits>& is, const CharT* fmt, month_day& md,
            std::basic_string<CharT, Traits, Alloc>* abbrev = nullptr,
            std::chrono::minutes* offset = nullptr)
{
    using namespace std;
    using namespace std::chrono;
    using CT = seconds;
    fields<CT> fds{};
    from_stream(is, fmt, fds, abbrev, offset);
    if (!fds.ymd.month().ok() || !fds.ymd.day().ok())
        is.setstate(ios::failbit);
    if (!is.fail())
        md = fds.ymd.month()/fds.ymd.day();
    return is;
}

template <class CharT, class Traits, class Alloc = std::allocator<CharT>>
std::basic_istream<CharT, Traits>&
from_stream(std::basic_istream<CharT, Traits>& is, const CharT* fmt,
            year_month_day& ymd, std::basic_string<CharT, Traits, Alloc>* abbrev = nullptr,
            std::chrono::minutes* offset = nullptr)
{
    using namespace std;
    using namespace std::chrono;
    using CT = seconds;
    fields<CT> fds{};
    from_stream(is, fmt, fds, abbrev, offset);
    if (!fds.ymd.ok())
        is.setstate(ios::failbit);
    if (!is.fail())
        ymd = fds.ymd;
    return is;
}

template <class Duration, class CharT, class Traits, class Alloc = std::allocator<CharT>>
std::basic_istream<CharT, Traits>&
from_stream(std::basic_istream<CharT, Traits>& is, const CharT* fmt,
            sys_time<Duration>& tp, std::basic_string<CharT, Traits, Alloc>* abbrev = nullptr,
            std::chrono::minutes* offset = nullptr)
{
    using namespace std;
    using namespace std::chrono;
    using CT = typename common_type<Duration, seconds>::type;
    minutes offset_local{};
    auto offptr = offset ? offset : &offset_local;
    fields<CT> fds{};
    from_stream(is, fmt, fds, abbrev, offptr);
    if (!fds.ymd.ok() || !fds.tod.in_conventional_range())
        is.setstate(ios::failbit);
    if (!is.fail())
        tp = round<Duration>(sys_days(fds.ymd) + fds.tod.to_duration() - *offptr);
    return is;
}

template <class Duration, class CharT, class Traits, class Alloc = std::allocator<CharT>>
std::basic_istream<CharT, Traits>&
from_stream(std::basic_istream<CharT, Traits>& is, const CharT* fmt,
            local_time<Duration>& tp, std::basic_string<CharT, Traits, Alloc>* abbrev = nullptr,
            std::chrono::minutes* offset = nullptr)
{
    using namespace std;
    using namespace std::chrono;
    using CT = typename common_type<Duration, seconds>::type;
    fields<CT> fds{};
    from_stream(is, fmt, fds, abbrev, offset);
    if (!fds.ymd.ok() || !fds.tod.in_conventional_range())
        is.setstate(ios::failbit);
    if (!is.fail())
        tp = round<Duration>(local_days(fds.ymd) + fds.tod.to_duration());
    return is;
}

template <class Rep, class Period, class CharT, class Traits, class Alloc = std::allocator<CharT>>
std::basic_istream<CharT, Traits>&
from_stream(std::basic_istream<CharT, Traits>& is, const CharT* fmt,
            std::chrono::duration<Rep, Period>& d,
            std::basic_string<CharT, Traits, Alloc>* abbrev = nullptr,
            std::chrono::minutes* offset = nullptr)
{
    using namespace std;
    using namespace std::chrono;
    using Duration = std::chrono::duration<Rep, Period>;
    using CT = typename common_type<Duration, seconds>::type;
    fields<CT> fds{};
    from_stream(is, fmt, fds, abbrev, offset);
    if (!is.fail())
        d = duration_cast<Duration>(fds.tod.to_duration());
    return is;
}

template <class Parsable, class CharT, class Traits = std::char_traits<CharT>,
          class Alloc = std::allocator<CharT>>
struct parse_manip
{
    const std::basic_string<CharT, Traits, Alloc> format_;
    Parsable&                                     tp_;
    std::basic_string<CharT, Traits, Alloc>*      abbrev_;
    std::chrono::minutes*                         offset_;

public:
    parse_manip(std::basic_string<CharT, Traits, Alloc> format, Parsable& tp,
                std::basic_string<CharT, Traits, Alloc>* abbrev = nullptr,
                std::chrono::minutes* offset = nullptr)
        : format_(std::move(format))
        , tp_(tp)
        , abbrev_(abbrev)
        , offset_(offset)
        {}

};

template <class Parsable, class CharT, class Traits, class Alloc>
std::basic_istream<CharT, Traits>&
operator>>(std::basic_istream<CharT, Traits>& is,
           const parse_manip<Parsable, CharT, Traits, Alloc>& x)
{
    return from_stream(is, x.format_.c_str(), x.tp_, x.abbrev_, x.offset_);
}

template <class Parsable, class CharT, class Traits, class Alloc>
inline
auto
parse(const std::basic_string<CharT, Traits, Alloc>& format, Parsable& tp)
    -> decltype(from_stream(std::declval<std::basic_istream<CharT, Traits>&>(),
                            format.c_str(), tp),
                parse_manip<Parsable, CharT, Traits, Alloc>{format, tp})
{
    return {format, tp};
}

template <class Parsable, class CharT, class Traits, class Alloc>
inline
auto
parse(const std::basic_string<CharT, Traits, Alloc>& format, Parsable& tp,
      std::basic_string<CharT, Traits, Alloc>& abbrev)
    -> decltype(from_stream(std::declval<std::basic_istream<CharT, Traits>&>(),
                            format.c_str(), tp, &abbrev),
                parse_manip<Parsable, CharT, Traits, Alloc>{format, tp, &abbrev})
{
    return {format, tp, &abbrev};
}

template <class Parsable, class CharT, class Traits, class Alloc>
inline
auto
parse(const std::basic_string<CharT, Traits, Alloc>& format, Parsable& tp,
      std::chrono::minutes& offset)
    -> decltype(from_stream(std::declval<std::basic_istream<CharT, Traits>&>(),
                            format.c_str(), tp, nullptr, &offset),
                parse_manip<Parsable, CharT, Traits, Alloc>{format, tp, nullptr, &offset})
{
    return {format, tp, nullptr, &offset};
}

template <class Parsable, class CharT, class Traits, class Alloc>
inline
auto
parse(const std::basic_string<CharT, Traits, Alloc>& format, Parsable& tp,
      std::basic_string<CharT, Traits, Alloc>& abbrev, std::chrono::minutes& offset)
    -> decltype(from_stream(std::declval<std::basic_istream<CharT, Traits>&>(),
                            format.c_str(), tp, &abbrev, &offset),
                parse_manip<Parsable, CharT, Traits, Alloc>{format, tp, &abbrev, &offset})
{
    return {format, tp, &abbrev, &offset};
}

// const CharT* formats

template <class Parsable, class CharT>
inline
auto
parse(const CharT* format, Parsable& tp)
    -> decltype(from_stream(std::declval<std::basic_istream<CharT>&>(), format, tp),
                parse_manip<Parsable, CharT>{format, tp})
{
    return {format, tp};
}

template <class Parsable, class CharT, class Traits, class Alloc>
inline
auto
parse(const CharT* format, Parsable& tp, std::basic_string<CharT, Traits, Alloc>& abbrev)
    -> decltype(from_stream(std::declval<std::basic_istream<CharT, Traits>&>(), format,
                            tp, &abbrev),
                parse_manip<Parsable, CharT, Traits, Alloc>{format, tp, &abbrev})
{
    return {format, tp, &abbrev};
}

template <class Parsable, class CharT>
inline
auto
parse(const CharT* format, Parsable& tp, std::chrono::minutes& offset)
    -> decltype(from_stream(std::declval<std::basic_istream<CharT>&>(), format,
                            tp, nullptr, &offset),
                parse_manip<Parsable, CharT>{format, tp, nullptr, &offset})
{
    return {format, tp, nullptr, &offset};
}

template <class Parsable, class CharT, class Traits, class Alloc>
inline
auto
parse(const CharT* format, Parsable& tp,
      std::basic_string<CharT, Traits, Alloc>& abbrev, std::chrono::minutes& offset)
    -> decltype(from_stream(std::declval<std::basic_istream<CharT, Traits>&>(), format,
                            tp, &abbrev, &offset),
                parse_manip<Parsable, CharT, Traits, Alloc>{format, tp, &abbrev, &offset})
{
    return {format, tp, &abbrev, &offset};
}

// duration streaming

namespace detail
{

#if __cplusplus >= 201402  && (!defined(__EDG_VERSION__) || __EDG_VERSION__ > 411) \
                           && (!defined(__SUNPRO_CC) || __SUNPRO_CC > 0x5150)

template <class CharT, std::size_t N>
class string_literal
{
    CharT p_[N];

public:
    using const_iterator = const CharT*;

    string_literal(string_literal const&) = default;
    string_literal& operator=(string_literal const&) = delete;

    template <std::size_t N1 = 2,
              class = std::enable_if_t<N1 == N>>
    CONSTCD14 string_literal(CharT c) NOEXCEPT
        : p_{c}
    {
    }

    CONSTCD14 string_literal(const CharT(&a)[N]) NOEXCEPT
        : p_{}
    {
        for (std::size_t i = 0; i < N; ++i)
            p_[i] = a[i];
    }

    template <class U = CharT, class = std::enable_if_t<1 < sizeof(U)>>
    CONSTCD14 string_literal(const char(&a)[N]) NOEXCEPT
        : p_{}
    {
        for (std::size_t i = 0; i < N; ++i)
            p_[i] = a[i];
    }

    template <class CharT2, class = std::enable_if_t<!std::is_same<CharT2, CharT>{}>>
    CONSTCD14 string_literal(string_literal<CharT2, N> const& a) NOEXCEPT
        : p_{}
    {
        for (std::size_t i = 0; i < N; ++i)
            p_[i] = a[i];
    }

    template <std::size_t N1, std::size_t N2,
              class = std::enable_if_t<N1 + N2 - 1 == N>>
    CONSTCD14 string_literal(const string_literal<CharT, N1>& x,
                             const string_literal<CharT, N2>& y) NOEXCEPT
        : p_{}
    {
        std::size_t i = 0;
        for (; i < N1-1; ++i)
            p_[i] = x[i];
        for (std::size_t j = 0; j < N2; ++j, ++i)
            p_[i] = y[j];
    }

    CONSTCD14 const CharT* data() const NOEXCEPT {return p_;}
    CONSTCD14 std::size_t size() const NOEXCEPT {return N-1;}

    CONSTCD14 const_iterator begin() const NOEXCEPT {return p_;}
    CONSTCD14 const_iterator end()   const NOEXCEPT {return p_ + N-1;}

    CONSTCD14 CharT const& operator[](std::size_t n) const NOEXCEPT
    {
        return p_[n];
    }

    template <class Traits>
    friend
    std::basic_ostream<CharT, Traits>&
    operator<<(std::basic_ostream<CharT, Traits>& os, const string_literal& s)
    {
        return os << s.p_;
    }
};

template <class CharT1, class CharT2, std::size_t N1, std::size_t N2>
CONSTCD14
inline
string_literal<std::conditional_t<sizeof(CharT2) <= sizeof(CharT1), CharT1, CharT2>,
               N1 + N2 - 1>
operator+(const string_literal<CharT1, N1>& x, const string_literal<CharT2, N2>& y) NOEXCEPT
{
    using CharT = std::conditional_t<sizeof(CharT2) <= sizeof(CharT1), CharT1, CharT2>;
    return string_literal<CharT, N1 + N2 - 1>{string_literal<CharT, N1>{x},
                                              string_literal<CharT, N2>{y}};
}

template <class CharT, class Traits, class Alloc, std::size_t N>
inline
std::basic_string<CharT, Traits, Alloc>
operator+(std::basic_string<CharT, Traits, Alloc> x,
          const string_literal<CharT, N>& y) NOEXCEPT
{
    x.append(y.data(), y.size());
    return x;
}

template <class CharT, std::size_t N>
CONSTCD14
inline
string_literal<CharT, N>
msl(const CharT(&a)[N]) NOEXCEPT
{
    return string_literal<CharT, N>{a};
}

template <class CharT,
          class = std::enable_if_t<std::is_same<CharT, char>{} ||
                                   std::is_same<CharT, wchar_t>{} ||
                                   std::is_same<CharT, char16_t>{} ||
                                   std::is_same<CharT, char32_t>{}>>
CONSTCD14
inline
string_literal<CharT, 2>
msl(CharT c) NOEXCEPT
{
    return string_literal<CharT, 2>{c};
}

CONSTCD14
std::size_t
to_string_len(std::intmax_t i)
{
    std::size_t r = 0;
    do
    {
        i /= 10;
        ++r;
    } while (i > 0);
    return r;
}

template <std::intmax_t N>
CONSTCD14
inline
std::enable_if_t
<
    N < 10,
    string_literal<char, to_string_len(N)+1>
>
msl() NOEXCEPT
{
    return msl(char(N % 10 + '0'));
}

template <std::intmax_t N>
CONSTCD14
inline
std::enable_if_t
<
    10 <= N,
    string_literal<char, to_string_len(N)+1>
>
msl() NOEXCEPT
{
    return msl<N/10>() + msl(char(N % 10 + '0'));
}

template <class CharT, std::intmax_t N, std::intmax_t D>
CONSTCD14
inline
std::enable_if_t
<
    std::ratio<N, D>::type::den != 1,
    string_literal<CharT, to_string_len(std::ratio<N, D>::type::num) +
                          to_string_len(std::ratio<N, D>::type::den) + 4>
>
msl(std::ratio<N, D>) NOEXCEPT
{
    using R = typename std::ratio<N, D>::type;
    return msl(CharT{'['}) + msl<R::num>() + msl(CharT{'/'}) +
                             msl<R::den>() + msl(CharT{']'});
}

template <class CharT, std::intmax_t N, std::intmax_t D>
CONSTCD14
inline
std::enable_if_t
<
    std::ratio<N, D>::type::den == 1,
    string_literal<CharT, to_string_len(std::ratio<N, D>::type::num) + 3>
>
msl(std::ratio<N, D>) NOEXCEPT
{
    using R = typename std::ratio<N, D>::type;
    return msl(CharT{'['}) + msl<R::num>() + msl(CharT{']'});
}

template <class CharT>
CONSTCD14
inline
auto
msl(std::atto) NOEXCEPT
{
    return msl(CharT{'a'});
}

template <class CharT>
CONSTCD14
inline
auto
msl(std::femto) NOEXCEPT
{
    return msl(CharT{'f'});
}

template <class CharT>
CONSTCD14
inline
auto
msl(std::pico) NOEXCEPT
{
    return msl(CharT{'p'});
}

template <class CharT>
CONSTCD14
inline
auto
msl(std::nano) NOEXCEPT
{
    return msl(CharT{'n'});
}

template <class CharT>
CONSTCD14
inline
std::enable_if_t
<
    std::is_same<CharT, char>{},
    string_literal<char, 3>
>
msl(std::micro) NOEXCEPT
{
    return string_literal<char, 3>{"\xC2\xB5"};
}

template <class CharT>
CONSTCD14
inline
std::enable_if_t
<
    !std::is_same<CharT, char>{},
    string_literal<CharT, 2>
>
msl(std::micro) NOEXCEPT
{
    return string_literal<CharT, 2>{CharT{static_cast<unsigned char>('\xB5')}};
}

template <class CharT>
CONSTCD14
inline
auto
msl(std::milli) NOEXCEPT
{
    return msl(CharT{'m'});
}

template <class CharT>
CONSTCD14
inline
auto
msl(std::centi) NOEXCEPT
{
    return msl(CharT{'c'});
}

template <class CharT>
CONSTCD14
inline
auto
msl(std::deci) NOEXCEPT
{
    return msl(CharT{'d'});
}

template <class CharT>
CONSTCD14
inline
auto
msl(std::deca) NOEXCEPT
{
    return string_literal<CharT, 3>{"da"};
}

template <class CharT>
CONSTCD14
inline
auto
msl(std::hecto) NOEXCEPT
{
    return msl(CharT{'h'});
}

template <class CharT>
CONSTCD14
inline
auto
msl(std::kilo) NOEXCEPT
{
    return msl(CharT{'k'});
}

template <class CharT>
CONSTCD14
inline
auto
msl(std::mega) NOEXCEPT
{
    return msl(CharT{'M'});
}

template <class CharT>
CONSTCD14
inline
auto
msl(std::giga) NOEXCEPT
{
    return msl(CharT{'G'});
}

template <class CharT>
CONSTCD14
inline
auto
msl(std::tera) NOEXCEPT
{
    return msl(CharT{'T'});
}

template <class CharT>
CONSTCD14
inline
auto
msl(std::peta) NOEXCEPT
{
    return msl(CharT{'P'});
}

template <class CharT>
CONSTCD14
inline
auto
msl(std::exa) NOEXCEPT
{
    return msl(CharT{'E'});
}

template <class CharT, class Period>
CONSTCD14
auto
get_units(Period p)
{
    return msl<CharT>(p) + string_literal<CharT, 2>{"s"};
}

template <class CharT>
CONSTCD14
auto
get_units(std::ratio<1>)
{
    return string_literal<CharT, 2>{"s"};
}

template <class CharT>
CONSTCD14
auto
get_units(std::ratio<60>)
{
    return string_literal<CharT, 4>{"min"};
}

template <class CharT>
CONSTCD14
auto
get_units(std::ratio<3600>)
{
    return string_literal<CharT, 2>{"h"};
}

#else  // __cplusplus < 201402 || (defined(__EDG_VERSION__) && __EDG_VERSION__ <= 411)

inline
std::string
to_string(std::uint64_t x)
{
    return std::to_string(x);
}

template <class CharT>
std::basic_string<CharT>
to_string(std::uint64_t x)
{
    auto y = std::to_string(x);
    return std::basic_string<CharT>(y.begin(), y.end());
}

template <class CharT, std::intmax_t N, std::intmax_t D>
inline
typename std::enable_if
<
    std::ratio<N, D>::type::den != 1,
    std::basic_string<CharT>
>::type
msl(std::ratio<N, D>)
{
    using R = typename std::ratio<N, D>::type;
    return std::basic_string<CharT>(1, '[') + to_string<CharT>(R::num) + CharT{'/'} +
                                              to_string<CharT>(R::den) + CharT{']'};
}

template <class CharT, std::intmax_t N, std::intmax_t D>
inline
typename std::enable_if
<
    std::ratio<N, D>::type::den == 1,
    std::basic_string<CharT>
>::type
msl(std::ratio<N, D>)
{
    using R = typename std::ratio<N, D>::type;
    return std::basic_string<CharT>(1, '[') + to_string<CharT>(R::num) + CharT{']'};
}

template <class CharT>
inline
std::basic_string<CharT>
msl(std::atto)
{
    return {'a'};
}

template <class CharT>
inline
std::basic_string<CharT>
msl(std::femto)
{
    return {'f'};
}

template <class CharT>
inline
std::basic_string<CharT>
msl(std::pico)
{
    return {'p'};
}

template <class CharT>
inline
std::basic_string<CharT>
msl(std::nano)
{
    return {'n'};
}

template <class CharT>
inline
typename std::enable_if
<
    std::is_same<CharT, char>::value,
    std::string
>::type
msl(std::micro)
{
    return "\xC2\xB5";
}

template <class CharT>
inline
typename std::enable_if
<
    !std::is_same<CharT, char>::value,
    std::basic_string<CharT>
>::type
msl(std::micro)
{
    return {CharT(static_cast<unsigned char>('\xB5'))};
}

template <class CharT>
inline
std::basic_string<CharT>
msl(std::milli)
{
    return {'m'};
}

template <class CharT>
inline
std::basic_string<CharT>
msl(std::centi)
{
    return {'c'};
}

template <class CharT>
inline
std::basic_string<CharT>
msl(std::deci)
{
    return {'d'};
}

template <class CharT>
inline
std::basic_string<CharT>
msl(std::deca)
{
    return {'d', 'a'};
}

template <class CharT>
inline
std::basic_string<CharT>
msl(std::hecto)
{
    return {'h'};
}

template <class CharT>
inline
std::basic_string<CharT>
msl(std::kilo)
{
    return {'k'};
}

template <class CharT>
inline
std::basic_string<CharT>
msl(std::mega)
{
    return {'M'};
}

template <class CharT>
inline
std::basic_string<CharT>
msl(std::giga)
{
    return {'G'};
}

template <class CharT>
inline
std::basic_string<CharT>
msl(std::tera)
{
    return {'T'};
}

template <class CharT>
inline
std::basic_string<CharT>
msl(std::peta)
{
    return {'P'};
}

template <class CharT>
inline
std::basic_string<CharT>
msl(std::exa)
{
    return {'E'};
}

template <class CharT, class Period>
std::basic_string<CharT>
get_units(Period p)
{
    return msl<CharT>(p) + CharT{'s'};
}

template <class CharT>
std::basic_string<CharT>
get_units(std::ratio<1>)
{
    return {'s'};
}

template <class CharT>
std::basic_string<CharT>
get_units(std::ratio<60>)
{
    return {'m', 'i', 'n'};
}

template <class CharT>
std::basic_string<CharT>
get_units(std::ratio<3600>)
{
    return {'h'};
}

#endif  // __cplusplus < 201402 || (defined(__EDG_VERSION__) && __EDG_VERSION__ <= 411)

template <class CharT, class Traits = std::char_traits<CharT>>
struct make_string;

template <>
struct make_string<char>
{
    template <class Rep>
    static
    std::string
    from(Rep n)
    {
        return std::to_string(n);
    }
};

template <class Traits>
struct make_string<char, Traits>
{
    template <class Rep>
    static
    std::basic_string<char, Traits>
    from(Rep n)
    {
        auto s = std::to_string(n);
        return std::basic_string<char, Traits>(s.begin(), s.end());
    }
};

template <>
struct make_string<wchar_t>
{
    template <class Rep>
    static
    std::wstring
    from(Rep n)
    {
        return std::to_wstring(n);
    }
};

template <class Traits>
struct make_string<wchar_t, Traits>
{
    template <class Rep>
    static
    std::basic_string<wchar_t, Traits>
    from(Rep n)
    {
        auto s = std::to_wstring(n);
        return std::basic_string<wchar_t, Traits>(s.begin(), s.end());
    }
};

}  // namespace detail

template <class CharT, class Traits, class Rep, class Period>
inline
std::basic_ostream<CharT, Traits>&
operator<<(std::basic_ostream<CharT, Traits>& os,
           const std::chrono::duration<Rep, Period>& d)
{
    using namespace detail;
    return os << make_string<CharT, Traits>::from(d.count()) +
                 get_units<CharT>(typename Period::type{});
}

}  // namespace date


#ifdef __GNUC__
# pragma GCC diagnostic pop
#endif


#endif  // DATE_H<|MERGE_RESOLUTION|>--- conflicted
+++ resolved
@@ -4233,11 +4233,7 @@
     weekday               wd{7u};
     time_of_day<Duration> tod{};
 
-<<<<<<< HEAD
-    fields() {};  // = default;   // note: generates compiler error
-=======
     fields() {}  // = default;  // Note: doesn't compile with default
->>>>>>> 2a0d0db0
 
     fields(year_month_day ymd_) : ymd(ymd_) {}
     fields(weekday wd_) : wd(wd_) {}
